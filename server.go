package docker

import (
	"errors"
	"fmt"
	"github.com/dotcloud/docker/auth"
	"github.com/dotcloud/docker/registry"
	"github.com/dotcloud/docker/utils"
	"io"
	"io/ioutil"
	"log"
	"net/http"
	"net/url"
	"os"
	"path"
	"runtime"
	"strings"
	"sync"
)

func (srv *Server) DockerVersion() APIVersion {
	return APIVersion{
		Version:   VERSION,
		GitCommit: GITCOMMIT,
		GoVersion: runtime.Version(),
	}
}

func (srv *Server) ContainerKill(name string) error {
	if container := srv.runtime.Get(name); container != nil {
		if err := container.Kill(); err != nil {
			return fmt.Errorf("Error restarting container %s: %s", name, err)
		}
	} else {
		return fmt.Errorf("No such container: %s", name)
	}
	return nil
}

func (srv *Server) ContainerExport(name string, out io.Writer) error {
	if container := srv.runtime.Get(name); container != nil {

		data, err := container.Export()
		if err != nil {
			return err
		}

		// Stream the entire contents of the container (basically a volatile snapshot)
		if _, err := io.Copy(out, data); err != nil {
			return err
		}
		return nil
	}
	return fmt.Errorf("No such container: %s", name)
}

func (srv *Server) ImagesSearch(term string) ([]APISearch, error) {
	r, err := registry.NewRegistry(srv.runtime.root, nil)
	if err != nil {
		return nil, err
	}
	results, err := r.SearchRepositories(term)
	if err != nil {
		return nil, err
	}

	var outs []APISearch
	for _, repo := range results.Results {
		var out APISearch
		out.Description = repo["description"]
		out.Name = repo["name"]
		outs = append(outs, out)
	}
	return outs, nil
}

func (srv *Server) ImageInsert(name, url, path string, out io.Writer, sf *utils.StreamFormatter) (string, error) {
	out = utils.NewWriteFlusher(out)
	img, err := srv.runtime.repositories.LookupImage(name)
	if err != nil {
		return "", err
	}

	file, err := utils.Download(url, out)
	if err != nil {
		return "", err
	}
	defer file.Body.Close()

	config, _, _, err := ParseRun([]string{img.ID, "echo", "insert", url, path}, srv.runtime.capabilities)
	if err != nil {
		return "", err
	}

	b := NewBuilder(srv.runtime)
	c, err := b.Create(config)
	if err != nil {
		return "", err
	}

	if err := c.Inject(utils.ProgressReader(file.Body, int(file.ContentLength), out, sf.FormatProgress("Downloading", "%v/%v (%v)"), sf), path); err != nil {
		return "", err
	}
	// FIXME: Handle custom repo, tag comment, author
	img, err = b.Commit(c, "", "", img.Comment, img.Author, nil)
	if err != nil {
		return "", err
	}
	out.Write(sf.FormatStatus(img.ID))
	return img.ShortID(), nil
}

func (srv *Server) ImagesViz(out io.Writer) error {
	images, _ := srv.runtime.graph.All()
	if images == nil {
		return nil
	}
	out.Write([]byte("digraph docker {\n"))

	var (
		parentImage *Image
		err         error
	)
	for _, image := range images {
		parentImage, err = image.GetParent()
		if err != nil {
			return fmt.Errorf("Error while getting parent image: %v", err)
		}
		if parentImage != nil {
			out.Write([]byte(" \"" + parentImage.ShortID() + "\" -> \"" + image.ShortID() + "\"\n"))
		} else {
			out.Write([]byte(" base -> \"" + image.ShortID() + "\" [style=invis]\n"))
		}
	}

	reporefs := make(map[string][]string)

	for name, repository := range srv.runtime.repositories.Repositories {
		for tag, id := range repository {
			reporefs[utils.TruncateID(id)] = append(reporefs[utils.TruncateID(id)], fmt.Sprintf("%s:%s", name, tag))
		}
	}

	for id, repos := range reporefs {
		out.Write([]byte(" \"" + id + "\" [label=\"" + id + "\\n" + strings.Join(repos, "\\n") + "\",shape=box,fillcolor=\"paleturquoise\",style=\"filled,rounded\"];\n"))
	}
	out.Write([]byte(" base [style=invisible]\n}\n"))
	return nil
}

func (srv *Server) Images(all bool, filter string) ([]APIImages, error) {
	var (
		allImages map[string]*Image
		err       error
	)
	if all {
		allImages, err = srv.runtime.graph.Map()
	} else {
		allImages, err = srv.runtime.graph.Heads()
	}
	if err != nil {
		return nil, err
	}
	outs := []APIImages{} //produce [] when empty instead of 'null'
	for name, repository := range srv.runtime.repositories.Repositories {
		if filter != "" && name != filter {
			continue
		}
		for tag, id := range repository {
			var out APIImages
			image, err := srv.runtime.graph.Get(id)
			if err != nil {
				log.Printf("Warning: couldn't load %s from %s/%s: %s", id, name, tag, err)
				continue
			}
			delete(allImages, id)
			out.Repository = name
			out.Tag = tag
			out.ID = image.ID
			out.Created = image.Created.Unix()
			out.Size = image.Size
			out.VirtualSize = image.getParentsSize(0) + image.Size
			outs = append(outs, out)
		}
	}
	// Display images which aren't part of a
	if filter == "" {
		for _, image := range allImages {
			var out APIImages
			out.ID = image.ID
			out.Created = image.Created.Unix()
			out.Size = image.Size
			out.VirtualSize = image.getParentsSize(0) + image.Size
			outs = append(outs, out)
		}
	}
	return outs, nil
}

func (srv *Server) DockerInfo() *APIInfo {
	images, _ := srv.runtime.graph.All()
	var imgcount int
	if images == nil {
		imgcount = 0
	} else {
		imgcount = len(images)
	}
	return &APIInfo{
		Containers:  len(srv.runtime.List()),
		Images:      imgcount,
		MemoryLimit: srv.runtime.capabilities.MemoryLimit,
		SwapLimit:   srv.runtime.capabilities.SwapLimit,
		Debug:       os.Getenv("DEBUG") != "",
		NFd:         utils.GetTotalUsedFds(),
		NGoroutines: runtime.NumGoroutine(),
	}
}

func (srv *Server) ImageHistory(name string) ([]APIHistory, error) {
	image, err := srv.runtime.repositories.LookupImage(name)
	if err != nil {
		return nil, err
	}

	lookupMap := make(map[string][]string)
	for name, repository := range srv.runtime.repositories.Repositories {
		for tag, id := range repository {
			// If the ID already has a reverse lookup, do not update it unless for "latest"
			if _, exists := lookupMap[id]; !exists {
				lookupMap[id] = []string{}
			}
			lookupMap[id] = append(lookupMap[id], name+":"+tag)
		}
	}

	outs := []APIHistory{} //produce [] when empty instead of 'null'
	err = image.WalkHistory(func(img *Image) error {
		var out APIHistory
		out.ID = srv.runtime.repositories.ImageName(img.ShortID())
		out.Created = img.Created.Unix()
		out.CreatedBy = strings.Join(img.ContainerConfig.Cmd, " ")
		out.Tags = lookupMap[img.ID]
		outs = append(outs, out)
		return nil
	})
	return outs, nil

}

func (srv *Server) ContainerChanges(name string) ([]Change, error) {
	if container := srv.runtime.Get(name); container != nil {
		return container.Changes()
	}
	return nil, fmt.Errorf("No such container: %s", name)
}

func (srv *Server) Containers(all, size bool, n int, since, before string) []APIContainers {
	var foundBefore bool
	var displayed int
	retContainers := []APIContainers{}

	for _, container := range srv.runtime.List() {
		if !container.State.Running && !all && n == -1 && since == "" && before == "" {
			continue
		}
		if before != "" {
			if container.ShortID() == before {
				foundBefore = true
				continue
			}
			if !foundBefore {
				continue
			}
		}
		if displayed == n {
			break
		}
		if container.ShortID() == since {
			break
		}
		displayed++

		c := APIContainers{
			ID: container.ID,
		}
		c.Image = srv.runtime.repositories.ImageName(container.Image)
		c.Command = fmt.Sprintf("%s %s", container.Path, strings.Join(container.Args, " "))
		c.Created = container.Created.Unix()
		c.Status = container.State.String()
		c.Ports = container.NetworkSettings.PortMappingHuman()
		if size {
			c.SizeRw, c.SizeRootFs = container.GetSize()
		}
		retContainers = append(retContainers, c)
	}
	return retContainers
}

func (srv *Server) ContainerCommit(name, repo, tag, author, comment string, config *Config) (string, error) {
	container := srv.runtime.Get(name)
	if container == nil {
		return "", fmt.Errorf("No such container: %s", name)
	}
	img, err := NewBuilder(srv.runtime).Commit(container, repo, tag, comment, author, config)
	if err != nil {
		return "", err
	}
	return img.ShortID(), err
}

func (srv *Server) ContainerTag(name, repo, tag string, force bool) error {
	if err := srv.runtime.repositories.Set(repo, tag, name, force); err != nil {
		return err
	}
	return nil
}

func (srv *Server) pullImage(r *registry.Registry, out io.Writer, imgID, endpoint string, token []string, sf *utils.StreamFormatter) error {
	history, err := r.GetRemoteHistory(imgID, endpoint, token)
	if err != nil {
		return err
	}

	// FIXME: Try to stream the images?
	// FIXME: Launch the getRemoteImage() in goroutines
	for _, id := range history {
		if !srv.runtime.graph.Exists(id) {
			out.Write(sf.FormatStatus("Pulling %s metadata", id))
			imgJSON, imgSize, err := r.GetRemoteImageJSON(id, endpoint, token)
			if err != nil {
				// FIXME: Keep goging in case of error?
				return err
			}
			img, err := NewImgJSON(imgJSON)
			if err != nil {
				return fmt.Errorf("Failed to parse json: %s", err)
			}

			// Get the layer
			out.Write(sf.FormatStatus("Pulling %s fs layer", id))
			layer, err := r.GetRemoteImageLayer(img.ID, endpoint, token)
			if err != nil {
				return err
			}
			defer layer.Close()
			if err := srv.runtime.graph.Register(utils.ProgressReader(layer, imgSize, out, sf.FormatProgress("Downloading", "%v/%v (%v)"), sf), false, img); err != nil {
				return err
			}
		}
	}
	return nil
}

func (srv *Server) pullRepository(r *registry.Registry, out io.Writer, name, askedTag, indexEp string, sf *utils.StreamFormatter) error {
	out.Write(sf.FormatStatus("Pulling repository %s from %s", name, indexEp))

	repoData, err := r.GetRepositoryData(indexEp, name)
	if err != nil {
		return err
	}

	utils.Debugf("Updating checksums")
	// Reload the json file to make sure not to overwrite faster sums
	if err := srv.runtime.graph.UpdateChecksums(repoData.ImgList); err != nil {
		return err
	}

	utils.Debugf("Retrieving the tag list")
	tagsList, err := r.GetRemoteTags(repoData.Endpoints, name, repoData.Tokens)
	if err != nil {
		utils.Debugf("%v", err)
		return err
	}

	for tag, id := range tagsList {
		repoData.ImgList[id] = &registry.ImgData{
			ID:       id,
			Tag:      tag,
			Checksum: "",
		}
	}

	utils.Debugf("Registering tags")
	// If no tag has been specified, pull them all
	if askedTag == "" {
		for tag, id := range tagsList {
			repoData.ImgList[id].Tag = tag
		}
	} else {
		// Otherwise, check that the tag exists and use only that one
		id, exists := tagsList[askedTag]
		if !exists {
			return fmt.Errorf("Tag %s not found in repository %s", askedTag, name)
		}
		repoData.ImgList[id].Tag = askedTag
	}

	for _, img := range repoData.ImgList {
		if askedTag != "" && img.Tag != askedTag {
			utils.Debugf("(%s) does not match %s (id: %s), skipping", img.Tag, askedTag, img.ID)
			continue
		}

		if img.Tag == "" {
			utils.Debugf("Image (id: %s) present in this repository but untagged, skipping", img.ID)
			continue
		}
		out.Write(sf.FormatStatus("Pulling image %s (%s) from %s", img.ID, img.Tag, name))
		success := false
		for _, ep := range repoData.Endpoints {
<<<<<<< HEAD
			if err := srv.pullImage(r, out, img.ID, ep, repoData.Tokens, sf); err != nil {
=======
			if !(strings.HasPrefix(ep, "http://") || strings.HasPrefix(ep, "https://")) {
				ep = fmt.Sprintf("%s://%s", registry.URLScheme(), ep)
			}
			if err := srv.pullImage(r, out, img.ID, ep+"/v1", repoData.Tokens, sf); err != nil {
>>>>>>> 6940cf1e
				out.Write(sf.FormatStatus("Error while retrieving image for tag: %s (%s); checking next endpoint", askedTag, err))
				continue
			}
			success = true
			break
		}
		if !success {
			return fmt.Errorf("Could not find repository on any of the indexed registries.")
		}
	}
	for tag, id := range tagsList {
		if askedTag != "" && tag != askedTag {
			continue
		}
		if err := srv.runtime.repositories.Set(name, tag, id, true); err != nil {
			return err
		}
	}
	if err := srv.runtime.repositories.Save(); err != nil {
		return err
	}

	return nil
}

func (srv *Server) poolAdd(kind, key string) error {
	srv.Lock()
	defer srv.Unlock()

	if _, exists := srv.pullingPool[key]; exists {
		return fmt.Errorf("%s %s is already in progress", key, kind)
	}

	switch kind {
	case "pull":
		srv.pullingPool[key] = struct{}{}
		break
	case "push":
		srv.pushingPool[key] = struct{}{}
		break
	default:
		return fmt.Errorf("Unkown pool type")
	}
	return nil
}

func (srv *Server) poolRemove(kind, key string) error {
	switch kind {
	case "pull":
		delete(srv.pullingPool, key)
		break
	case "push":
		delete(srv.pushingPool, key)
		break
	default:
		return fmt.Errorf("Unkown pool type")
	}
	return nil
}

func (srv *Server) ImagePull(name string, tag string, out io.Writer, sf *utils.StreamFormatter, authConfig *auth.AuthConfig) error {
	r, err := registry.NewRegistry(srv.runtime.root, authConfig)
	if err != nil {
		return err
	}
	if err := srv.poolAdd("pull", name+":"+tag); err != nil {
		return err
	}
	defer srv.poolRemove("pull", name+":"+tag)

	// Resolve the Repository name from fqn to endpoint + name
	var endpoint string
	endpoint, name, err = registry.ResolveRepositoryName(name)
	if err != nil {
		return err
	}

	out = utils.NewWriteFlusher(out)
	err = srv.pullRepository(r, out, name, tag, endpoint, sf)
	if err != nil {
		if err := srv.pullImage(r, out, name, endpoint, nil, sf); err != nil {
			return err
		}
		return nil
	}

	return nil
}

// Retrieve the checksum of an image
// Priority:
// - Check on the stored checksums
// - Check if the archive exists, if it does not, ask the registry
// - If the archive does exists, process the checksum from it
// - If the archive does not exists and not found on registry, process checksum from layer
func (srv *Server) getChecksum(imageID string) (string, error) {
	// FIXME: Use in-memory map instead of reading the file each time
	if sums, err := srv.runtime.graph.getStoredChecksums(); err != nil {
		return "", err
	} else if checksum, exists := sums[imageID]; exists {
		return checksum, nil
	}

	img, err := srv.runtime.graph.Get(imageID)
	if err != nil {
		return "", err
	}

	if _, err := os.Stat(layerArchivePath(srv.runtime.graph.imageRoot(imageID))); err != nil {
		if os.IsNotExist(err) {
			// TODO: Ask the registry for the checksum
			//       As the archive is not there, it is supposed to come from a pull.
		} else {
			return "", err
		}
	}

	checksum, err := img.Checksum()
	if err != nil {
		return "", err
	}
	return checksum, nil
}

// Retrieve the all the images to be uploaded in the correct order
// Note: we can't use a map as it is not ordered
func (srv *Server) getImageList(localRepo map[string]string) ([]*registry.ImgData, error) {
	var imgList []*registry.ImgData

	imageSet := make(map[string]struct{})
	for tag, id := range localRepo {
		img, err := srv.runtime.graph.Get(id)
		if err != nil {
			return nil, err
		}
		img.WalkHistory(func(img *Image) error {
			if _, exists := imageSet[img.ID]; exists {
				return nil
			}
			imageSet[img.ID] = struct{}{}
			checksum, err := srv.getChecksum(img.ID)
			if err != nil {
				return err
			}
			imgList = append([]*registry.ImgData{{
				ID:       img.ID,
				Checksum: checksum,
				Tag:      tag,
			}}, imgList...)
			return nil
		})
	}
	return imgList, nil
}

func (srv *Server) pushRepository(r *registry.Registry, out io.Writer, name string, localRepo map[string]string, indexEp string, sf *utils.StreamFormatter) error {
	out = utils.NewWriteFlusher(out)
	out.Write(sf.FormatStatus("Processing checksums"))
	imgList, err := srv.getImageList(localRepo)
	if err != nil {
		return err
	}
	out.Write(sf.FormatStatus("Sending image list"))
	srvName := name
	parts := strings.Split(name, "/")
	if len(parts) > 2 {
		srvName = fmt.Sprintf("src/%s", url.QueryEscape(strings.Join(parts, "/")))
	}

	var repoData *registry.RepositoryData
	repoData, err = r.PushImageJSONIndex(indexEp, name, imgList, false, nil)
	if err != nil {
		return err
	}

	for _, ep := range repoData.Endpoints {
<<<<<<< HEAD
=======
		if !(strings.HasPrefix(ep, "http://") || strings.HasPrefix(ep, "https://")) {
			ep = fmt.Sprintf("%s://%s", registry.URLScheme(), ep)
		}
>>>>>>> 6940cf1e
		out.Write(sf.FormatStatus("Pushing repository %s to %s (%d tags)", name, ep, len(localRepo)))
		// For each image within the repo, push them
		for _, elem := range imgList {
			if _, exists := repoData.ImgList[elem.ID]; exists {
				out.Write(sf.FormatStatus("Image %s already on registry, skipping", name))
				continue
<<<<<<< HEAD
=======
			} else if r.LookupRemoteImage(elem.ID, ep, repoData.Tokens) {
				fmt.Fprintf(out, "Image %s already on registry, skipping\n", name)
				continue
>>>>>>> 6940cf1e
			}
			if err := srv.pushImage(r, out, name, elem.ID, ep, repoData.Tokens, sf); err != nil {
				// FIXME: Continue on error?
				return err
			}
			out.Write(sf.FormatStatus("Pushing tags for rev [%s] on {%s}", elem.ID, ep+"repositories/"+srvName+"/tags/"+elem.Tag))
			if err := r.PushRegistryTag(srvName, elem.ID, elem.Tag, ep, repoData.Tokens); err != nil {
				return err
			}
		}
	}

	if _, err := r.PushImageJSONIndex(indexEp, name, imgList, true, repoData.Endpoints); err != nil {
		return err
	}

	return nil
}

func (srv *Server) pushImage(r *registry.Registry, out io.Writer, remote, imgID, ep string, token []string, sf *utils.StreamFormatter) error {
	out = utils.NewWriteFlusher(out)
	jsonRaw, err := ioutil.ReadFile(path.Join(srv.runtime.graph.Root, imgID, "json"))
	if err != nil {
		return fmt.Errorf("Error while retreiving the path for {%s}: %s", imgID, err)
	}
	out.Write(sf.FormatStatus("Pushing %s", imgID))

	// Make sure we have the image's checksum
	checksum, err := srv.getChecksum(imgID)
	if err != nil {
		return err
	}
	imgData := &registry.ImgData{
		ID:       imgID,
		Checksum: checksum,
	}

	// Send the json
	if err := r.PushImageJSONRegistry(imgData, jsonRaw, ep, token); err != nil {
		if err == registry.ErrAlreadyExists {
			out.Write(sf.FormatStatus("Image %s already uploaded ; skipping", imgData.ID))
			return nil
		}
		return err
	}

	// Retrieve the tarball to be sent
	var layerData *TempArchive
	// If the archive exists, use it
	file, err := os.Open(layerArchivePath(srv.runtime.graph.imageRoot(imgID)))
	if err != nil {
		if os.IsNotExist(err) {
			// If the archive does not exist, create one from the layer
			layerData, err = srv.runtime.graph.TempLayerArchive(imgID, Xz, out)
			if err != nil {
				return fmt.Errorf("Failed to generate layer archive: %s", err)
			}
		} else {
			return err
		}
	} else {
		defer file.Close()
		st, err := file.Stat()
		if err != nil {
			return err
		}
		layerData = &TempArchive{
			File: file,
			Size: st.Size(),
		}
	}

	// Send the layer
	if err := r.PushImageLayerRegistry(imgData.ID, utils.ProgressReader(layerData, int(layerData.Size), out, sf.FormatProgress("Pushing", "%v/%v (%v)"), sf), ep, token); err != nil {
		return err
	}
	return nil
}

// FIXME: Allow to interupt current push when new push of same image is done.
func (srv *Server) ImagePush(name string, out io.Writer, sf *utils.StreamFormatter, authConfig *auth.AuthConfig) error {
	if err := srv.poolAdd("push", name); err != nil {
		return err
	}
	defer srv.poolRemove("push", name)

	// Resolve the Repository name from fqn to endpoint + name
	var (
		endpoint string
		e        error
	)
	endpoint, name, e = registry.ResolveRepositoryName(name)
	if e != nil {
		return e
	}

	out = utils.NewWriteFlusher(out)
	img, err := srv.runtime.graph.Get(name)
	r, err2 := registry.NewRegistry(srv.runtime.root, authConfig)
	if err2 != nil {
		return err2
	}

	if err != nil {
		out.Write(sf.FormatStatus("The push refers to a repository [%s] (len: %d)", name, len(srv.runtime.repositories.Repositories[name])))
		// If it fails, try to get the repository
		if localRepo, exists := srv.runtime.repositories.Repositories[name]; exists {
			if err := srv.pushRepository(r, out, name, localRepo, endpoint, sf); err != nil {
				return err
			}
			return nil
		}
		return err
	}

	var token []string
	out.Write(sf.FormatStatus("The push refers to an image: [%s]", name))
	if err := srv.pushImage(r, out, name, img.ID, endpoint, token, sf); err != nil {
		return err
	}
	return nil
}

func (srv *Server) ImageImport(src, repo, tag string, in io.Reader, out io.Writer, sf *utils.StreamFormatter) error {
	var archive io.Reader
	var resp *http.Response

	if src == "-" {
		archive = in
	} else {
		u, err := url.Parse(src)
		if err != nil {
			return err
		}
		if u.Scheme == "" {
			u.Scheme = "http"
			u.Host = src
			u.Path = ""
		}
		out.Write(sf.FormatStatus("Downloading from %s", u))
		// Download with curl (pretty progress bar)
		// If curl is not available, fallback to http.Get()
		resp, err = utils.Download(u.String(), out)
		if err != nil {
			return err
		}
		archive = utils.ProgressReader(resp.Body, int(resp.ContentLength), out, sf.FormatProgress("Importing", "%v/%v (%v)"), sf)
	}
	img, err := srv.runtime.graph.Create(archive, nil, "Imported from "+src, "", nil)
	if err != nil {
		return err
	}
	// Optionally register the image at REPO/TAG
	if repo != "" {
		if err := srv.runtime.repositories.Set(repo, tag, img.ID, true); err != nil {
			return err
		}
	}
	out.Write(sf.FormatStatus(img.ShortID()))
	return nil
}

func (srv *Server) ContainerCreate(config *Config) (string, error) {

	if config.Memory != 0 && config.Memory < 524288 {
		return "", fmt.Errorf("Memory limit must be given in bytes (minimum 524288 bytes)")
	}

	if config.Memory > 0 && !srv.runtime.capabilities.MemoryLimit {
		config.Memory = 0
	}

	if config.Memory > 0 && !srv.runtime.capabilities.SwapLimit {
		config.MemorySwap = -1
	}
	b := NewBuilder(srv.runtime)
	container, err := b.Create(config)
	if err != nil {
		if srv.runtime.graph.IsNotExist(err) {
			return "", fmt.Errorf("No such image: %s", config.Image)
		}
		return "", err
	}
	return container.ShortID(), nil
}

func (srv *Server) ContainerRestart(name string, t int) error {
	if container := srv.runtime.Get(name); container != nil {
		if err := container.Restart(t); err != nil {
			return fmt.Errorf("Error restarting container %s: %s", name, err)
		}
	} else {
		return fmt.Errorf("No such container: %s", name)
	}
	return nil
}

func (srv *Server) ContainerDestroy(name string, removeVolume bool) error {
	if container := srv.runtime.Get(name); container != nil {
		if container.State.Running {
			return fmt.Errorf("Impossible to remove a running container, please stop it first")
		}
		volumes := make(map[string]struct{})
		// Store all the deleted containers volumes
		for _, volumeId := range container.Volumes {
			volumes[volumeId] = struct{}{}
		}
		if err := srv.runtime.Destroy(container); err != nil {
			return fmt.Errorf("Error destroying container %s: %s", name, err)
		}

		if removeVolume {
			// Retrieve all volumes from all remaining containers
			usedVolumes := make(map[string]*Container)
			for _, container := range srv.runtime.List() {
				for _, containerVolumeId := range container.Volumes {
					usedVolumes[containerVolumeId] = container
				}
			}

			for volumeId := range volumes {
				// If the requested volu
				if c, exists := usedVolumes[volumeId]; exists {
					log.Printf("The volume %s is used by the container %s. Impossible to remove it. Skipping.\n", volumeId, c.ID)
					continue
				}
				if err := srv.runtime.volumes.Delete(volumeId); err != nil {
					return err
				}
			}
		}
	} else {
		return fmt.Errorf("No such container: %s", name)
	}
	return nil
}

var ErrImageReferenced = errors.New("Image referenced by a repository")

func (srv *Server) deleteImageAndChildren(id string, imgs *[]APIRmi) error {
	// If the image is referenced by a repo, do not delete
	if len(srv.runtime.repositories.ByID()[id]) != 0 {
		return ErrImageReferenced
	}

	// If the image is not referenced but has children, go recursive
	referenced := false
	byParents, err := srv.runtime.graph.ByParent()
	if err != nil {
		return err
	}
	for _, img := range byParents[id] {
		if err := srv.deleteImageAndChildren(img.ID, imgs); err != nil {
			if err != ErrImageReferenced {
				return err
			}
			referenced = true
		}
	}
	if referenced {
		return ErrImageReferenced
	}

	// If the image is not referenced and has no children, remove it
	byParents, err = srv.runtime.graph.ByParent()
	if err != nil {
		return err
	}
	if len(byParents[id]) == 0 {
		if err := srv.runtime.repositories.DeleteAll(id); err != nil {
			return err
		}
		err := srv.runtime.graph.Delete(id)
		if err != nil {
			return err
		}
		*imgs = append(*imgs, APIRmi{Deleted: utils.TruncateID(id)})
		return nil
	}
	return nil
}

func (srv *Server) deleteImageParents(img *Image, imgs *[]APIRmi) error {
	if img.Parent != "" {
		parent, err := srv.runtime.graph.Get(img.Parent)
		if err != nil {
			return err
		}
		// Remove all children images
		if err := srv.deleteImageAndChildren(img.Parent, imgs); err != nil {
			return err
		}
		return srv.deleteImageParents(parent, imgs)
	}
	return nil
}

func (srv *Server) deleteImage(img *Image, repoName, tag string) ([]APIRmi, error) {
	//Untag the current image
	var imgs []APIRmi
	tagDeleted, err := srv.runtime.repositories.Delete(repoName, tag)
	if err != nil {
		return nil, err
	}
	if tagDeleted {
		imgs = append(imgs, APIRmi{Untagged: img.ShortID()})
	}
	if len(srv.runtime.repositories.ByID()[img.ID]) == 0 {
		if err := srv.deleteImageAndChildren(img.ID, &imgs); err != nil {
			if err != ErrImageReferenced {
				return imgs, err
			}
		} else if err := srv.deleteImageParents(img, &imgs); err != nil {
			if err != ErrImageReferenced {
				return imgs, err
			}
		}
	}
	return imgs, nil
}

func (srv *Server) ImageDelete(name string, autoPrune bool) ([]APIRmi, error) {
	img, err := srv.runtime.repositories.LookupImage(name)
	if err != nil {
		return nil, fmt.Errorf("No such image: %s", name)
	}
	if !autoPrune {
		if err := srv.runtime.graph.Delete(img.ID); err != nil {
			return nil, fmt.Errorf("Error deleting image %s: %s", name, err)
		}
		return nil, nil
	}

	var tag string
	if strings.Contains(name, ":") {
		nameParts := strings.Split(name, ":")
		name = nameParts[0]
		tag = nameParts[1]
	}

	return srv.deleteImage(img, name, tag)
}

func (srv *Server) ImageGetCached(imgID string, config *Config) (*Image, error) {

	// Retrieve all images
	images, err := srv.runtime.graph.All()
	if err != nil {
		return nil, err
	}

	// Store the tree in a map of map (map[parentId][childId])
	imageMap := make(map[string]map[string]struct{})
	for _, img := range images {
		if _, exists := imageMap[img.Parent]; !exists {
			imageMap[img.Parent] = make(map[string]struct{})
		}
		imageMap[img.Parent][img.ID] = struct{}{}
	}

	// Loop on the children of the given image and check the config
	for elem := range imageMap[imgID] {
		img, err := srv.runtime.graph.Get(elem)
		if err != nil {
			return nil, err
		}
		if CompareConfig(&img.ContainerConfig, config) {
			return img, nil
		}
	}
	return nil, nil
}

func (srv *Server) ContainerStart(name string, hostConfig *HostConfig) error {
	if container := srv.runtime.Get(name); container != nil {
		if err := container.Start(hostConfig); err != nil {
			return fmt.Errorf("Error starting container %s: %s", name, err)
		}
	} else {
		return fmt.Errorf("No such container: %s", name)
	}
	return nil
}

func (srv *Server) ContainerStop(name string, t int) error {
	if container := srv.runtime.Get(name); container != nil {
		if err := container.Stop(t); err != nil {
			return fmt.Errorf("Error stopping container %s: %s", name, err)
		}
	} else {
		return fmt.Errorf("No such container: %s", name)
	}
	return nil
}

func (srv *Server) ContainerWait(name string) (int, error) {
	if container := srv.runtime.Get(name); container != nil {
		return container.Wait(), nil
	}
	return 0, fmt.Errorf("No such container: %s", name)
}

func (srv *Server) ContainerResize(name string, h, w int) error {
	if container := srv.runtime.Get(name); container != nil {
		return container.Resize(h, w)
	}
	return fmt.Errorf("No such container: %s", name)
}

func (srv *Server) ContainerAttach(name string, logs, stream, stdin, stdout, stderr bool, in io.ReadCloser, out io.Writer) error {
	container := srv.runtime.Get(name)
	if container == nil {
		return fmt.Errorf("No such container: %s", name)
	}
	//logs
	if logs {
		if stdout {
			cLog, err := container.ReadLog("stdout")
			if err != nil {
				utils.Debugf("Error reading logs (stdout): %s", err)
			} else if _, err := io.Copy(out, cLog); err != nil {
				utils.Debugf("Error streaming logs (stdout): %s", err)
			}
		}
		if stderr {
			cLog, err := container.ReadLog("stderr")
			if err != nil {
				utils.Debugf("Error reading logs (stderr): %s", err)
			} else if _, err := io.Copy(out, cLog); err != nil {
				utils.Debugf("Error streaming logs (stderr): %s", err)
			}
		}
	}

	//stream
	if stream {
		if container.State.Ghost {
			return fmt.Errorf("Impossible to attach to a ghost container")
		}

		var (
			cStdin           io.ReadCloser
			cStdout, cStderr io.Writer
			cStdinCloser     io.Closer
		)

		if stdin {
			r, w := io.Pipe()
			go func() {
				defer w.Close()
				defer utils.Debugf("Closing buffered stdin pipe")
				io.Copy(w, in)
			}()
			cStdin = r
			cStdinCloser = in
		}
		if stdout {
			cStdout = out
		}
		if stderr {
			cStderr = out
		}

		<-container.Attach(cStdin, cStdinCloser, cStdout, cStderr)

		// If we are in stdinonce mode, wait for the process to end
		// otherwise, simply return
		if container.Config.StdinOnce && !container.Config.Tty {
			container.Wait()
		}
	}
	return nil
}

func (srv *Server) ContainerInspect(name string) (*Container, error) {
	if container := srv.runtime.Get(name); container != nil {
		return container, nil
	}
	return nil, fmt.Errorf("No such container: %s", name)
}

func (srv *Server) ImageInspect(name string) (*Image, error) {
	if image, err := srv.runtime.repositories.LookupImage(name); err == nil && image != nil {
		return image, nil
	}
	return nil, fmt.Errorf("No such image: %s", name)
}

func NewServer(flGraphPath string, autoRestart, enableCors bool, dns ListOpts) (*Server, error) {
	if runtime.GOARCH != "amd64" {
		log.Fatalf("The docker runtime currently only supports amd64 (not %s). This will change in the future. Aborting.", runtime.GOARCH)
	}
	runtime, err := NewRuntime(flGraphPath, autoRestart, dns)
	if err != nil {
		return nil, err
	}
	srv := &Server{
		runtime:     runtime,
		enableCors:  enableCors,
		pullingPool: make(map[string]struct{}),
		pushingPool: make(map[string]struct{}),
	}
	runtime.srv = srv
	return srv, nil
}

type Server struct {
	sync.Mutex
	runtime     *Runtime
	enableCors  bool
	pullingPool map[string]struct{}
	pushingPool map[string]struct{}
}<|MERGE_RESOLUTION|>--- conflicted
+++ resolved
@@ -408,14 +408,7 @@
 		out.Write(sf.FormatStatus("Pulling image %s (%s) from %s", img.ID, img.Tag, name))
 		success := false
 		for _, ep := range repoData.Endpoints {
-<<<<<<< HEAD
 			if err := srv.pullImage(r, out, img.ID, ep, repoData.Tokens, sf); err != nil {
-=======
-			if !(strings.HasPrefix(ep, "http://") || strings.HasPrefix(ep, "https://")) {
-				ep = fmt.Sprintf("%s://%s", registry.URLScheme(), ep)
-			}
-			if err := srv.pullImage(r, out, img.ID, ep+"/v1", repoData.Tokens, sf); err != nil {
->>>>>>> 6940cf1e
 				out.Write(sf.FormatStatus("Error while retrieving image for tag: %s (%s); checking next endpoint", askedTag, err))
 				continue
 			}
@@ -592,24 +585,15 @@
 	}
 
 	for _, ep := range repoData.Endpoints {
-<<<<<<< HEAD
-=======
-		if !(strings.HasPrefix(ep, "http://") || strings.HasPrefix(ep, "https://")) {
-			ep = fmt.Sprintf("%s://%s", registry.URLScheme(), ep)
-		}
->>>>>>> 6940cf1e
 		out.Write(sf.FormatStatus("Pushing repository %s to %s (%d tags)", name, ep, len(localRepo)))
 		// For each image within the repo, push them
 		for _, elem := range imgList {
 			if _, exists := repoData.ImgList[elem.ID]; exists {
 				out.Write(sf.FormatStatus("Image %s already on registry, skipping", name))
 				continue
-<<<<<<< HEAD
-=======
 			} else if r.LookupRemoteImage(elem.ID, ep, repoData.Tokens) {
 				fmt.Fprintf(out, "Image %s already on registry, skipping\n", name)
 				continue
->>>>>>> 6940cf1e
 			}
 			if err := srv.pushImage(r, out, name, elem.ID, ep, repoData.Tokens, sf); err != nil {
 				// FIXME: Continue on error?

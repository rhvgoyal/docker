package main

import (
	"bufio"
	"bytes"
	"fmt"
	"io/ioutil"
	"net"
	"os"
	"os/exec"
	"path"
	"path/filepath"
	"reflect"
	"regexp"
	"sort"
	"strconv"
	"strings"
	"sync"
	"time"

	"github.com/docker/docker/nat"
	"github.com/docker/libnetwork/resolvconf"
	"github.com/go-check/check"
)

// "test123" should be printed by docker run
func (s *DockerSuite) TestRunEchoStdout(c *check.C) {
	runCmd := exec.Command(dockerBinary, "run", "busybox", "echo", "test123")
	out, _, _, err := runCommandWithStdoutStderr(runCmd)
	if err != nil {
		c.Fatalf("failed to run container: %v, output: %q", err, out)
	}

	if out != "test123\n" {
		c.Fatalf("container should've printed 'test123'")
	}
}

// "test" should be printed
func (s *DockerSuite) TestRunEchoStdoutWithMemoryLimit(c *check.C) {
	runCmd := exec.Command(dockerBinary, "run", "-m", "16m", "busybox", "echo", "test")
	out, _, _, err := runCommandWithStdoutStderr(runCmd)
	if err != nil {
		c.Fatalf("failed to run container: %v, output: %q", err, out)
	}

	out = strings.Trim(out, "\r\n")

	if expected := "test"; out != expected {
		c.Fatalf("container should've printed %q but printed %q", expected, out)
	}
}

// should run without memory swap
func (s *DockerSuite) TestRunWithoutMemoryswapLimit(c *check.C) {
	testRequires(c, NativeExecDriver)
	runCmd := exec.Command(dockerBinary, "run", "-m", "16m", "--memory-swap", "-1", "busybox", "true")
	out, _, err := runCommandWithOutput(runCmd)
	if err != nil {
		c.Fatalf("failed to run container, output: %q", out)
	}
}

// "test" should be printed
func (s *DockerSuite) TestRunEchoStdoutWitCPULimit(c *check.C) {
	runCmd := exec.Command(dockerBinary, "run", "-c", "1000", "busybox", "echo", "test")
	out, _, _, err := runCommandWithStdoutStderr(runCmd)
	if err != nil {
		c.Fatalf("failed to run container: %v, output: %q", err, out)
	}

	if out != "test\n" {
		c.Errorf("container should've printed 'test'")
	}
}

// "test" should be printed
func (s *DockerSuite) TestRunEchoStdoutWithCPUAndMemoryLimit(c *check.C) {
	runCmd := exec.Command(dockerBinary, "run", "-c", "1000", "-m", "16m", "busybox", "echo", "test")
	out, _, _, err := runCommandWithStdoutStderr(runCmd)
	if err != nil {
		c.Fatalf("failed to run container: %v, output: %q", err, out)
	}

	if out != "test\n" {
		c.Errorf("container should've printed 'test', got %q instead", out)
	}
}

// "test" should be printed
func (s *DockerSuite) TestRunEchoNamedContainer(c *check.C) {
	runCmd := exec.Command(dockerBinary, "run", "--name", "testfoonamedcontainer", "busybox", "echo", "test")
	out, _, _, err := runCommandWithStdoutStderr(runCmd)
	if err != nil {
		c.Fatalf("failed to run container: %v, output: %q", err, out)
	}

	if out != "test\n" {
		c.Errorf("container should've printed 'test'")
	}
}

// docker run should not leak file descriptors
func (s *DockerSuite) TestRunLeakyFileDescriptors(c *check.C) {
	runCmd := exec.Command(dockerBinary, "run", "busybox", "ls", "-C", "/proc/self/fd")
	out, _, _, err := runCommandWithStdoutStderr(runCmd)
	if err != nil {
		c.Fatalf("failed to run container: %v, output: %q", err, out)
	}

	// normally, we should only get 0, 1, and 2, but 3 gets created by "ls" when it does "opendir" on the "fd" directory
	if out != "0  1  2  3\n" {
		c.Errorf("container should've printed '0  1  2  3', not: %s", out)
	}
}

// it should be possible to lookup Google DNS
// this will fail when Internet access is unavailable
func (s *DockerSuite) TestRunLookupGoogleDns(c *check.C) {
	testRequires(c, Network)

	out, _, _, err := runCommandWithStdoutStderr(exec.Command(dockerBinary, "run", "busybox", "nslookup", "google.com"))
	if err != nil {
		c.Fatalf("failed to run container: %v, output: %q", err, out)
	}
}

// the exit code should be 0
// some versions of lxc might make this test fail
func (s *DockerSuite) TestRunExitCodeZero(c *check.C) {
	runCmd := exec.Command(dockerBinary, "run", "busybox", "true")
	if out, _, err := runCommandWithOutput(runCmd); err != nil {
		c.Errorf("container should've exited with exit code 0: %s, %v", out, err)
	}
}

// the exit code should be 1
// some versions of lxc might make this test fail
func (s *DockerSuite) TestRunExitCodeOne(c *check.C) {
	runCmd := exec.Command(dockerBinary, "run", "busybox", "false")
	exitCode, err := runCommand(runCmd)
	if err != nil && !strings.Contains("exit status 1", fmt.Sprintf("%s", err)) {
		c.Fatal(err)
	}
	if exitCode != 1 {
		c.Errorf("container should've exited with exit code 1")
	}
}

// it should be possible to pipe in data via stdin to a process running in a container
// some versions of lxc might make this test fail
func (s *DockerSuite) TestRunStdinPipe(c *check.C) {
	runCmd := exec.Command(dockerBinary, "run", "-i", "-a", "stdin", "busybox", "cat")
	runCmd.Stdin = strings.NewReader("blahblah")
	out, _, _, err := runCommandWithStdoutStderr(runCmd)
	if err != nil {
		c.Fatalf("failed to run container: %v, output: %q", err, out)
	}

	out = strings.TrimSpace(out)
	waitCmd := exec.Command(dockerBinary, "wait", out)
	if waitOut, _, err := runCommandWithOutput(waitCmd); err != nil {
		c.Fatalf("error thrown while waiting for container: %s, %v", waitOut, err)
	}

	logsCmd := exec.Command(dockerBinary, "logs", out)
	logsOut, _, err := runCommandWithOutput(logsCmd)
	if err != nil {
		c.Fatalf("error thrown while trying to get container logs: %s, %v", logsOut, err)
	}

	containerLogs := strings.TrimSpace(logsOut)

	if containerLogs != "blahblah" {
		c.Errorf("logs didn't print the container's logs %s", containerLogs)
	}

	rmCmd := exec.Command(dockerBinary, "rm", out)
	if out, _, err = runCommandWithOutput(rmCmd); err != nil {
		c.Fatalf("rm failed to remove container: %s, %v", out, err)
	}
}

// the container's ID should be printed when starting a container in detached mode
func (s *DockerSuite) TestRunDetachedContainerIDPrinting(c *check.C) {
	runCmd := exec.Command(dockerBinary, "run", "-d", "busybox", "true")
	out, _, _, err := runCommandWithStdoutStderr(runCmd)
	if err != nil {
		c.Fatalf("failed to run container: %v, output: %q", err, out)
	}

	out = strings.TrimSpace(out)
	waitCmd := exec.Command(dockerBinary, "wait", out)
	if waitOut, _, err := runCommandWithOutput(waitCmd); err != nil {
		c.Fatalf("error thrown while waiting for container: %s, %v", waitOut, err)
	}

	rmCmd := exec.Command(dockerBinary, "rm", out)
	rmOut, _, err := runCommandWithOutput(rmCmd)
	if err != nil {
		c.Fatalf("rm failed to remove container: %s, %v", rmOut, err)
	}

	rmOut = strings.TrimSpace(rmOut)
	if rmOut != out {
		c.Errorf("rm didn't print the container ID %s %s", out, rmOut)
	}
}

// the working directory should be set correctly
func (s *DockerSuite) TestRunWorkingDirectory(c *check.C) {
	runCmd := exec.Command(dockerBinary, "run", "-w", "/root", "busybox", "pwd")
	out, _, _, err := runCommandWithStdoutStderr(runCmd)
	if err != nil {
		c.Fatalf("failed to run container: %v, output: %q", err, out)
	}

	out = strings.TrimSpace(out)

	if out != "/root" {
		c.Errorf("-w failed to set working directory")
	}

	runCmd = exec.Command(dockerBinary, "run", "--workdir", "/root", "busybox", "pwd")
	out, _, _, err = runCommandWithStdoutStderr(runCmd)
	if err != nil {
		c.Fatal(out, err)
	}

	out = strings.TrimSpace(out)

	if out != "/root" {
		c.Errorf("--workdir failed to set working directory")
	}
}

// pinging Google's DNS resolver should fail when we disable the networking
func (s *DockerSuite) TestRunWithoutNetworking(c *check.C) {
	runCmd := exec.Command(dockerBinary, "run", "--net=none", "busybox", "ping", "-c", "1", "8.8.8.8")
	out, _, exitCode, err := runCommandWithStdoutStderr(runCmd)
	if err != nil && exitCode != 1 {
		c.Fatal(out, err)
	}
	if exitCode != 1 {
		c.Errorf("--net=none should've disabled the network; the container shouldn't have been able to ping 8.8.8.8")
	}

	runCmd = exec.Command(dockerBinary, "run", "-n=false", "busybox", "ping", "-c", "1", "8.8.8.8")
	out, _, exitCode, err = runCommandWithStdoutStderr(runCmd)
	if err != nil && exitCode != 1 {
		c.Fatal(out, err)
	}
	if exitCode != 1 {
		c.Errorf("-n=false should've disabled the network; the container shouldn't have been able to ping 8.8.8.8")
	}
}

//test --link use container name to link target
func (s *DockerSuite) TestRunLinksContainerWithContainerName(c *check.C) {
	cmd := exec.Command(dockerBinary, "run", "-i", "-t", "-d", "--name", "parent", "busybox")
	out, _, _, err := runCommandWithStdoutStderr(cmd)
	if err != nil {
		c.Fatalf("failed to run container: %v, output: %q", err, out)
	}
	ip, err := inspectField("parent", "NetworkSettings.IPAddress")
	c.Assert(err, check.IsNil)
	cmd = exec.Command(dockerBinary, "run", "--link", "parent:test", "busybox", "/bin/cat", "/etc/hosts")
	out, _, err = runCommandWithOutput(cmd)
	if err != nil {
		c.Fatalf("failed to run container: %v, output: %q", err, out)
	}
	if !strings.Contains(out, ip+"	test") {
		c.Fatalf("use a container name to link target failed")
	}
}

//test --link use container id to link target
func (s *DockerSuite) TestRunLinksContainerWithContainerId(c *check.C) {
	cmd := exec.Command(dockerBinary, "run", "-i", "-t", "-d", "busybox")
	cID, _, _, err := runCommandWithStdoutStderr(cmd)
	if err != nil {
		c.Fatalf("failed to run container: %v, output: %q", err, cID)
	}
	cID = strings.TrimSpace(cID)
	ip, err := inspectField(cID, "NetworkSettings.IPAddress")
	c.Assert(err, check.IsNil)
	cmd = exec.Command(dockerBinary, "run", "--link", cID+":test", "busybox", "/bin/cat", "/etc/hosts")
	out, _, err := runCommandWithOutput(cmd)
	if err != nil {
		c.Fatalf("failed to run container: %v, output: %q", err, out)
	}
	if !strings.Contains(out, ip+"	test") {
		c.Fatalf("use a container id to link target failed")
	}
}

func (s *DockerSuite) TestRunLinkToContainerNetMode(c *check.C) {
	cmd := exec.Command(dockerBinary, "run", "--name", "test", "-d", "busybox", "top")
	out, _, err := runCommandWithOutput(cmd)
	if err != nil {
		c.Fatalf("failed to run container: %v, output: %q", err, out)
	}
	cmd = exec.Command(dockerBinary, "run", "--name", "parent", "-d", "--net=container:test", "busybox", "top")
	out, _, err = runCommandWithOutput(cmd)
	if err != nil {
		c.Fatalf("failed to run container: %v, output: %q", err, out)
	}
	cmd = exec.Command(dockerBinary, "run", "-d", "--link=parent:parent", "busybox", "top")
	out, _, err = runCommandWithOutput(cmd)
	if err != nil {
		c.Fatalf("failed to run container: %v, output: %q", err, out)
	}

	cmd = exec.Command(dockerBinary, "run", "--name", "child", "-d", "--net=container:parent", "busybox", "top")
	out, _, err = runCommandWithOutput(cmd)
	if err != nil {
		c.Fatalf("failed to run container: %v, output: %q", err, out)
	}
	cmd = exec.Command(dockerBinary, "run", "-d", "--link=child:child", "busybox", "top")
	out, _, err = runCommandWithOutput(cmd)
	if err != nil {
		c.Fatalf("failed to run container: %v, output: %q", err, out)
	}
}

func (s *DockerSuite) TestRunContainerNetModeWithDnsMacHosts(c *check.C) {
	cmd := exec.Command(dockerBinary, "run", "-d", "--name", "parent", "busybox", "top")
	out, _, err := runCommandWithOutput(cmd)
	if err != nil {
		c.Fatalf("failed to run container: %v, output: %q", err, out)
	}

	cmd = exec.Command(dockerBinary, "run", "--dns", "1.2.3.4", "--net=container:parent", "busybox")
	out, _, err = runCommandWithOutput(cmd)
	if err == nil || !strings.Contains(out, "Conflicting options: --dns and the network mode") {
		c.Fatalf("run --net=container with --dns should error out")
	}

	cmd = exec.Command(dockerBinary, "run", "--mac-address", "92:d0:c6:0a:29:33", "--net=container:parent", "busybox")
	out, _, err = runCommandWithOutput(cmd)
	if err == nil || !strings.Contains(out, "--mac-address and the network mode") {
		c.Fatalf("run --net=container with --mac-address should error out")
	}

	cmd = exec.Command(dockerBinary, "run", "--add-host", "test:192.168.2.109", "--net=container:parent", "busybox")
	out, _, err = runCommandWithOutput(cmd)
	if err == nil || !strings.Contains(out, "--add-host and the network mode") {
		c.Fatalf("run --net=container with --add-host should error out")
	}

}

func (s *DockerSuite) TestRunModeNetContainerHostname(c *check.C) {
	testRequires(c, ExecSupport)
	cmd := exec.Command(dockerBinary, "run", "-i", "-d", "--name", "parent", "busybox", "top")
	out, _, err := runCommandWithOutput(cmd)
	if err != nil {
		c.Fatalf("failed to run container: %v, output: %q", err, out)
	}
	cmd = exec.Command(dockerBinary, "exec", "parent", "cat", "/etc/hostname")
	out, _, err = runCommandWithOutput(cmd)
	if err != nil {
		c.Fatalf("failed to exec command: %v, output: %q", err, out)
	}

	cmd = exec.Command(dockerBinary, "run", "--net=container:parent", "busybox", "cat", "/etc/hostname")
	out1, _, err := runCommandWithOutput(cmd)
	if err != nil {
		c.Fatalf("failed to run container: %v, output: %q", err, out1)
	}
	if out1 != out {
		c.Fatal("containers with shared net namespace should have same hostname")
	}
}

// Regression test for #4979
func (s *DockerSuite) TestRunWithVolumesFromExited(c *check.C) {
	runCmd := exec.Command(dockerBinary, "run", "--name", "test-data", "--volume", "/some/dir", "busybox", "touch", "/some/dir/file")
	out, stderr, exitCode, err := runCommandWithStdoutStderr(runCmd)
	if err != nil && exitCode != 0 {
		c.Fatal("1", out, stderr, err)
	}

	runCmd = exec.Command(dockerBinary, "run", "--volumes-from", "test-data", "busybox", "cat", "/some/dir/file")
	out, stderr, exitCode, err = runCommandWithStdoutStderr(runCmd)
	if err != nil && exitCode != 0 {
		c.Fatal("2", out, stderr, err)
	}
}

// Volume path is a symlink which also exists on the host, and the host side is a file not a dir
// But the volume call is just a normal volume, not a bind mount
func (s *DockerSuite) TestRunCreateVolumesInSymlinkDir(c *check.C) {
	testRequires(c, SameHostDaemon)
	testRequires(c, NativeExecDriver)
	name := "test-volume-symlink"

	dir, err := ioutil.TempDir("", name)
	if err != nil {
		c.Fatal(err)
	}
	defer os.RemoveAll(dir)

	f, err := os.OpenFile(filepath.Join(dir, "test"), os.O_CREATE, 0700)
	if err != nil {
		c.Fatal(err)
	}
	f.Close()

	dockerFile := fmt.Sprintf("FROM busybox\nRUN mkdir -p %s\nRUN ln -s %s /test", dir, dir)
	if _, err := buildImage(name, dockerFile, false); err != nil {
		c.Fatal(err)
	}

	out, _, err := runCommandWithOutput(exec.Command(dockerBinary, "run", "-v", "/test/test", name))
	if err != nil {
		c.Fatalf("Failed with errors: %s, %v", out, err)
	}
}

func (s *DockerSuite) TestRunVolumesMountedAsReadonly(c *check.C) {
	cmd := exec.Command(dockerBinary, "run", "-v", "/test:/test:ro", "busybox", "touch", "/test/somefile")
	if code, err := runCommand(cmd); err == nil || code == 0 {
		c.Fatalf("run should fail because volume is ro: exit code %d", code)
	}
}

func (s *DockerSuite) TestRunVolumesFromInReadonlyMode(c *check.C) {
	cmd := exec.Command(dockerBinary, "run", "--name", "parent", "-v", "/test", "busybox", "true")
	if _, err := runCommand(cmd); err != nil {
		c.Fatal(err)
	}

	cmd = exec.Command(dockerBinary, "run", "--volumes-from", "parent:ro", "busybox", "touch", "/test/file")
	if code, err := runCommand(cmd); err == nil || code == 0 {
		c.Fatalf("run should fail because volume is ro: exit code %d", code)
	}
}

// Regression test for #1201
func (s *DockerSuite) TestRunVolumesFromInReadWriteMode(c *check.C) {
	cmd := exec.Command(dockerBinary, "run", "--name", "parent", "-v", "/test", "busybox", "true")
	if _, err := runCommand(cmd); err != nil {
		c.Fatal(err)
	}

	cmd = exec.Command(dockerBinary, "run", "--volumes-from", "parent:rw", "busybox", "touch", "/test/file")
	if out, _, err := runCommandWithOutput(cmd); err != nil {
		c.Fatalf("running --volumes-from parent:rw failed with output: %q\nerror: %v", out, err)
	}

	cmd = exec.Command(dockerBinary, "run", "--volumes-from", "parent:bar", "busybox", "touch", "/test/file")
	if out, _, err := runCommandWithOutput(cmd); err == nil || !strings.Contains(out, "invalid mode for volumes-from: bar") {
		c.Fatalf("running --volumes-from foo:bar should have failed with invalid mount mode: %q", out)
	}

	cmd = exec.Command(dockerBinary, "run", "--volumes-from", "parent", "busybox", "touch", "/test/file")
	if out, _, err := runCommandWithOutput(cmd); err != nil {
		c.Fatalf("running --volumes-from parent failed with output: %q\nerror: %v", out, err)
	}
}

func (s *DockerSuite) TestVolumesFromGetsProperMode(c *check.C) {
	cmd := exec.Command(dockerBinary, "run", "--name", "parent", "-v", "/test:/test:ro", "busybox", "true")
	if _, err := runCommand(cmd); err != nil {
		c.Fatal(err)
	}
	// Expect this "rw" mode to be be ignored since the inherited volume is "ro"
	cmd = exec.Command(dockerBinary, "run", "--volumes-from", "parent:rw", "busybox", "touch", "/test/file")
	if _, err := runCommand(cmd); err == nil {
		c.Fatal("Expected volumes-from to inherit read-only volume even when passing in `rw`")
	}

	cmd = exec.Command(dockerBinary, "run", "--name", "parent2", "-v", "/test:/test:ro", "busybox", "true")
	if _, err := runCommand(cmd); err != nil {
		c.Fatal(err)
	}
	// Expect this to be read-only since both are "ro"
	cmd = exec.Command(dockerBinary, "run", "--volumes-from", "parent2:ro", "busybox", "touch", "/test/file")
	if _, err := runCommand(cmd); err == nil {
		c.Fatal("Expected volumes-from to inherit read-only volume even when passing in `ro`")
	}
}

// Test for GH#10618
func (s *DockerSuite) TestRunNoDupVolumes(c *check.C) {
	mountstr1 := randomUnixTmpDirPath("test1") + ":/someplace"
	mountstr2 := randomUnixTmpDirPath("test2") + ":/someplace"

	cmd := exec.Command(dockerBinary, "run", "-v", mountstr1, "-v", mountstr2, "busybox", "true")
	if out, _, err := runCommandWithOutput(cmd); err == nil {
		c.Fatal("Expected error about duplicate volume definitions")
	} else {
		if !strings.Contains(out, "Duplicate bind mount") {
			c.Fatalf("Expected 'duplicate volume' error, got %v", err)
		}
	}
}

// Test for #1351
func (s *DockerSuite) TestRunApplyVolumesFromBeforeVolumes(c *check.C) {
	cmd := exec.Command(dockerBinary, "run", "--name", "parent", "-v", "/test", "busybox", "touch", "/test/foo")
	if _, err := runCommand(cmd); err != nil {
		c.Fatal(err)
	}

	cmd = exec.Command(dockerBinary, "run", "--volumes-from", "parent", "-v", "/test", "busybox", "cat", "/test/foo")
	if out, _, err := runCommandWithOutput(cmd); err != nil {
		c.Fatal(out, err)
	}
}

func (s *DockerSuite) TestRunMultipleVolumesFrom(c *check.C) {
	cmd := exec.Command(dockerBinary, "run", "--name", "parent1", "-v", "/test", "busybox", "touch", "/test/foo")
	if _, err := runCommand(cmd); err != nil {
		c.Fatal(err)
	}

	cmd = exec.Command(dockerBinary, "run", "--name", "parent2", "-v", "/other", "busybox", "touch", "/other/bar")
	if _, err := runCommand(cmd); err != nil {
		c.Fatal(err)
	}

	cmd = exec.Command(dockerBinary, "run", "--volumes-from", "parent1", "--volumes-from", "parent2",
		"busybox", "sh", "-c", "cat /test/foo && cat /other/bar")
	if _, err := runCommand(cmd); err != nil {
		c.Fatal(err)
	}
}

// this tests verifies the ID format for the container
func (s *DockerSuite) TestRunVerifyContainerID(c *check.C) {
	cmd := exec.Command(dockerBinary, "run", "-d", "busybox", "true")
	out, exit, err := runCommandWithOutput(cmd)
	if err != nil {
		c.Fatal(err)
	}
	if exit != 0 {
		c.Fatalf("expected exit code 0 received %d", exit)
	}
	match, err := regexp.MatchString("^[0-9a-f]{64}$", strings.TrimSuffix(out, "\n"))
	if err != nil {
		c.Fatal(err)
	}
	if !match {
		c.Fatalf("Invalid container ID: %s", out)
	}
}

// Test that creating a container with a volume doesn't crash. Regression test for #995.
func (s *DockerSuite) TestRunCreateVolume(c *check.C) {
	cmd := exec.Command(dockerBinary, "run", "-v", "/var/lib/data", "busybox", "true")
	if _, err := runCommand(cmd); err != nil {
		c.Fatal(err)
	}
}

// Test that creating a volume with a symlink in its path works correctly. Test for #5152.
// Note that this bug happens only with symlinks with a target that starts with '/'.
func (s *DockerSuite) TestRunCreateVolumeWithSymlink(c *check.C) {
	image := "docker-test-createvolumewithsymlink"

	buildCmd := exec.Command(dockerBinary, "build", "-t", image, "-")
	buildCmd.Stdin = strings.NewReader(`FROM busybox
		RUN ln -s home /bar`)
	buildCmd.Dir = workingDirectory
	err := buildCmd.Run()
	if err != nil {
		c.Fatalf("could not build '%s': %v", image, err)
	}

	cmd := exec.Command(dockerBinary, "run", "-v", "/bar/foo", "--name", "test-createvolumewithsymlink", image, "sh", "-c", "mount | grep -q /home/foo")
	exitCode, err := runCommand(cmd)
	if err != nil || exitCode != 0 {
		c.Fatalf("[run] err: %v, exitcode: %d", err, exitCode)
	}

	var volPath string
	cmd = exec.Command(dockerBinary, "inspect", "-f", "{{range .Volumes}}{{.}}{{end}}", "test-createvolumewithsymlink")
	volPath, exitCode, err = runCommandWithOutput(cmd)
	if err != nil || exitCode != 0 {
		c.Fatalf("[inspect] err: %v, exitcode: %d", err, exitCode)
	}

	cmd = exec.Command(dockerBinary, "rm", "-v", "test-createvolumewithsymlink")
	exitCode, err = runCommand(cmd)
	if err != nil || exitCode != 0 {
		c.Fatalf("[rm] err: %v, exitcode: %d", err, exitCode)
	}

	f, err := os.Open(volPath)
	defer f.Close()
	if !os.IsNotExist(err) {
		c.Fatalf("[open] (expecting 'file does not exist' error) err: %v, volPath: %s", err, volPath)
	}
}

// Tests that a volume path that has a symlink exists in a container mounting it with `--volumes-from`.
func (s *DockerSuite) TestRunVolumesFromSymlinkPath(c *check.C) {
	name := "docker-test-volumesfromsymlinkpath"

	buildCmd := exec.Command(dockerBinary, "build", "-t", name, "-")
	buildCmd.Stdin = strings.NewReader(`FROM busybox
		RUN ln -s home /foo
		VOLUME ["/foo/bar"]`)
	buildCmd.Dir = workingDirectory
	err := buildCmd.Run()
	if err != nil {
		c.Fatalf("could not build 'docker-test-volumesfromsymlinkpath': %v", err)
	}

	cmd := exec.Command(dockerBinary, "run", "--name", "test-volumesfromsymlinkpath", name)
	exitCode, err := runCommand(cmd)
	if err != nil || exitCode != 0 {
		c.Fatalf("[run] (volume) err: %v, exitcode: %d", err, exitCode)
	}

	cmd = exec.Command(dockerBinary, "run", "--volumes-from", "test-volumesfromsymlinkpath", "busybox", "sh", "-c", "ls /foo | grep -q bar")
	exitCode, err = runCommand(cmd)
	if err != nil || exitCode != 0 {
		c.Fatalf("[run] err: %v, exitcode: %d", err, exitCode)
	}
}

func (s *DockerSuite) TestRunExitCode(c *check.C) {
	cmd := exec.Command(dockerBinary, "run", "busybox", "/bin/sh", "-c", "exit 72")

	exit, err := runCommand(cmd)
	if err == nil {
		c.Fatal("should not have a non nil error")
	}
	if exit != 72 {
		c.Fatalf("expected exit code 72 received %d", exit)
	}
}

func (s *DockerSuite) TestRunUserDefaultsToRoot(c *check.C) {
	cmd := exec.Command(dockerBinary, "run", "busybox", "id")
	out, _, err := runCommandWithOutput(cmd)
	if err != nil {
		c.Fatal(err, out)
	}
	if !strings.Contains(out, "uid=0(root) gid=0(root)") {
		c.Fatalf("expected root user got %s", out)
	}
}

func (s *DockerSuite) TestRunUserByName(c *check.C) {
	cmd := exec.Command(dockerBinary, "run", "-u", "root", "busybox", "id")
	out, _, err := runCommandWithOutput(cmd)
	if err != nil {
		c.Fatal(err, out)
	}
	if !strings.Contains(out, "uid=0(root) gid=0(root)") {
		c.Fatalf("expected root user got %s", out)
	}
}

func (s *DockerSuite) TestRunUserByID(c *check.C) {
	cmd := exec.Command(dockerBinary, "run", "-u", "1", "busybox", "id")
	out, _, err := runCommandWithOutput(cmd)
	if err != nil {
		c.Fatal(err, out)
	}
	if !strings.Contains(out, "uid=1(daemon) gid=1(daemon)") {
		c.Fatalf("expected daemon user got %s", out)
	}
}

func (s *DockerSuite) TestRunUserByIDBig(c *check.C) {
	cmd := exec.Command(dockerBinary, "run", "-u", "2147483648", "busybox", "id")
	out, _, err := runCommandWithOutput(cmd)
	if err == nil {
		c.Fatal("No error, but must be.", out)
	}
	if !strings.Contains(out, "Uids and gids must be in range") {
		c.Fatalf("expected error about uids range, got %s", out)
	}
}

func (s *DockerSuite) TestRunUserByIDNegative(c *check.C) {
	cmd := exec.Command(dockerBinary, "run", "-u", "-1", "busybox", "id")
	out, _, err := runCommandWithOutput(cmd)
	if err == nil {
		c.Fatal("No error, but must be.", out)
	}
	if !strings.Contains(out, "Uids and gids must be in range") {
		c.Fatalf("expected error about uids range, got %s", out)
	}
}

func (s *DockerSuite) TestRunUserByIDZero(c *check.C) {
	cmd := exec.Command(dockerBinary, "run", "-u", "0", "busybox", "id")
	out, _, err := runCommandWithOutput(cmd)
	if err != nil {
		c.Fatal(err, out)
	}
	if !strings.Contains(out, "uid=0(root) gid=0(root) groups=10(wheel)") {
		c.Fatalf("expected daemon user got %s", out)
	}
}

func (s *DockerSuite) TestRunUserNotFound(c *check.C) {
	cmd := exec.Command(dockerBinary, "run", "-u", "notme", "busybox", "id")
	_, err := runCommand(cmd)
	if err == nil {
		c.Fatal("unknown user should cause container to fail")
	}
}

func (s *DockerSuite) TestRunTwoConcurrentContainers(c *check.C) {
	group := sync.WaitGroup{}
	group.Add(2)

	errChan := make(chan error, 2)
	for i := 0; i < 2; i++ {
		go func() {
			defer group.Done()
			cmd := exec.Command(dockerBinary, "run", "busybox", "sleep", "2")
			_, err := runCommand(cmd)
			errChan <- err
		}()
	}

	group.Wait()
	close(errChan)

	for err := range errChan {
		c.Assert(err, check.IsNil)
	}
}

func (s *DockerSuite) TestRunEnvironment(c *check.C) {
	cmd := exec.Command(dockerBinary, "run", "-h", "testing", "-e=FALSE=true", "-e=TRUE", "-e=TRICKY", "-e=HOME=", "busybox", "env")
	cmd.Env = append(os.Environ(),
		"TRUE=false",
		"TRICKY=tri\ncky\n",
	)

	out, _, err := runCommandWithOutput(cmd)
	if err != nil {
		c.Fatal(err, out)
	}

	actualEnvLxc := strings.Split(strings.TrimSpace(out), "\n")
	actualEnv := []string{}
	for i := range actualEnvLxc {
		if actualEnvLxc[i] != "container=lxc" {
			actualEnv = append(actualEnv, actualEnvLxc[i])
		}
	}
	sort.Strings(actualEnv)

	goodEnv := []string{
		"PATH=/usr/local/sbin:/usr/local/bin:/usr/sbin:/usr/bin:/sbin:/bin",
		"HOSTNAME=testing",
		"FALSE=true",
		"TRUE=false",
		"TRICKY=tri",
		"cky",
		"",
		"HOME=/root",
	}
	sort.Strings(goodEnv)
	if len(goodEnv) != len(actualEnv) {
		c.Fatalf("Wrong environment: should be %d variables, not: %q\n", len(goodEnv), strings.Join(actualEnv, ", "))
	}
	for i := range goodEnv {
		if actualEnv[i] != goodEnv[i] {
			c.Fatalf("Wrong environment variable: should be %s, not %s", goodEnv[i], actualEnv[i])
		}
	}
}

func (s *DockerSuite) TestRunEnvironmentErase(c *check.C) {
	// Test to make sure that when we use -e on env vars that are
	// not set in our local env that they're removed (if present) in
	// the container

	cmd := exec.Command(dockerBinary, "run", "-e", "FOO", "-e", "HOSTNAME", "busybox", "env")
	cmd.Env = appendBaseEnv([]string{})

	out, _, err := runCommandWithOutput(cmd)
	if err != nil {
		c.Fatal(err, out)
	}

	actualEnvLxc := strings.Split(strings.TrimSpace(out), "\n")
	actualEnv := []string{}
	for i := range actualEnvLxc {
		if actualEnvLxc[i] != "container=lxc" {
			actualEnv = append(actualEnv, actualEnvLxc[i])
		}
	}
	sort.Strings(actualEnv)

	goodEnv := []string{
		"PATH=/usr/local/sbin:/usr/local/bin:/usr/sbin:/usr/bin:/sbin:/bin",
		"HOME=/root",
	}
	sort.Strings(goodEnv)
	if len(goodEnv) != len(actualEnv) {
		c.Fatalf("Wrong environment: should be %d variables, not: %q\n", len(goodEnv), strings.Join(actualEnv, ", "))
	}
	for i := range goodEnv {
		if actualEnv[i] != goodEnv[i] {
			c.Fatalf("Wrong environment variable: should be %s, not %s", goodEnv[i], actualEnv[i])
		}
	}
}

func (s *DockerSuite) TestRunEnvironmentOverride(c *check.C) {
	// Test to make sure that when we use -e on env vars that are
	// already in the env that we're overriding them

	cmd := exec.Command(dockerBinary, "run", "-e", "HOSTNAME", "-e", "HOME=/root2", "busybox", "env")
	cmd.Env = appendBaseEnv([]string{"HOSTNAME=bar"})

	out, _, err := runCommandWithOutput(cmd)
	if err != nil {
		c.Fatal(err, out)
	}

	actualEnvLxc := strings.Split(strings.TrimSpace(out), "\n")
	actualEnv := []string{}
	for i := range actualEnvLxc {
		if actualEnvLxc[i] != "container=lxc" {
			actualEnv = append(actualEnv, actualEnvLxc[i])
		}
	}
	sort.Strings(actualEnv)

	goodEnv := []string{
		"PATH=/usr/local/sbin:/usr/local/bin:/usr/sbin:/usr/bin:/sbin:/bin",
		"HOME=/root2",
		"HOSTNAME=bar",
	}
	sort.Strings(goodEnv)
	if len(goodEnv) != len(actualEnv) {
		c.Fatalf("Wrong environment: should be %d variables, not: %q\n", len(goodEnv), strings.Join(actualEnv, ", "))
	}
	for i := range goodEnv {
		if actualEnv[i] != goodEnv[i] {
			c.Fatalf("Wrong environment variable: should be %s, not %s", goodEnv[i], actualEnv[i])
		}
	}
}

func (s *DockerSuite) TestRunContainerNetwork(c *check.C) {
	cmd := exec.Command(dockerBinary, "run", "busybox", "ping", "-c", "1", "127.0.0.1")
	if _, err := runCommand(cmd); err != nil {
		c.Fatal(err)
	}
}

// Issue #4681
func (s *DockerSuite) TestRunLoopbackWhenNetworkDisabled(c *check.C) {
	cmd := exec.Command(dockerBinary, "run", "--net=none", "busybox", "ping", "-c", "1", "127.0.0.1")
	if _, err := runCommand(cmd); err != nil {
		c.Fatal(err)
	}
}

func (s *DockerSuite) TestRunNetHostNotAllowedWithLinks(c *check.C) {
	out, _, err := runCommandWithOutput(exec.Command(dockerBinary, "run", "--name", "linked", "busybox", "true"))
	if err != nil {
		c.Fatalf("Failed with errors: %s, %v", out, err)
	}
	cmd := exec.Command(dockerBinary, "run", "--net=host", "--link", "linked:linked", "busybox", "true")
	_, _, err = runCommandWithOutput(cmd)
	if err == nil {
		c.Fatal("Expected error")
	}
}

func (s *DockerSuite) TestRunLoopbackOnlyExistsWhenNetworkingDisabled(c *check.C) {
	cmd := exec.Command(dockerBinary, "run", "--net=none", "busybox", "ip", "-o", "-4", "a", "show", "up")
	out, _, err := runCommandWithOutput(cmd)
	if err != nil {
		c.Fatal(err, out)
	}

	var (
		count = 0
		parts = strings.Split(out, "\n")
	)

	for _, l := range parts {
		if l != "" {
			count++
		}
	}

	if count != 1 {
		c.Fatalf("Wrong interface count in container %d", count)
	}

	if !strings.HasPrefix(out, "1: lo") {
		c.Fatalf("Wrong interface in test container: expected [1: lo], got %s", out)
	}
}

// #7851 hostname outside container shows FQDN, inside only shortname
// For testing purposes it is not required to set host's hostname directly
// and use "--net=host" (as the original issue submitter did), as the same
// codepath is executed with "docker run -h <hostname>".  Both were manually
// tested, but this testcase takes the simpler path of using "run -h .."
func (s *DockerSuite) TestRunFullHostnameSet(c *check.C) {
	cmd := exec.Command(dockerBinary, "run", "-h", "foo.bar.baz", "busybox", "hostname")
	out, _, err := runCommandWithOutput(cmd)
	if err != nil {
		c.Fatal(err, out)
	}

	if actual := strings.Trim(out, "\r\n"); actual != "foo.bar.baz" {
		c.Fatalf("expected hostname 'foo.bar.baz', received %s", actual)
	}
}

func (s *DockerSuite) TestRunPrivilegedCanMknod(c *check.C) {
	cmd := exec.Command(dockerBinary, "run", "--privileged", "busybox", "sh", "-c", "mknod /tmp/sda b 8 0 && echo ok")
	out, _, err := runCommandWithOutput(cmd)
	if err != nil {
		c.Fatal(err)
	}

	if actual := strings.Trim(out, "\r\n"); actual != "ok" {
		c.Fatalf("expected output ok received %s", actual)
	}
}

func (s *DockerSuite) TestRunUnprivilegedCanMknod(c *check.C) {
	cmd := exec.Command(dockerBinary, "run", "busybox", "sh", "-c", "mknod /tmp/sda b 8 0 && echo ok")
	out, _, err := runCommandWithOutput(cmd)
	if err != nil {
		c.Fatal(err)
	}

	if actual := strings.Trim(out, "\r\n"); actual != "ok" {
		c.Fatalf("expected output ok received %s", actual)
	}
}

func (s *DockerSuite) TestRunCapDropInvalid(c *check.C) {
	cmd := exec.Command(dockerBinary, "run", "--cap-drop=CHPASS", "busybox", "ls")
	out, _, err := runCommandWithOutput(cmd)
	if err == nil {
		c.Fatal(err, out)
	}
}

func (s *DockerSuite) TestRunCapDropCannotMknod(c *check.C) {
	cmd := exec.Command(dockerBinary, "run", "--cap-drop=MKNOD", "busybox", "sh", "-c", "mknod /tmp/sda b 8 0 && echo ok")
	out, _, err := runCommandWithOutput(cmd)
	if err == nil {
		c.Fatal(err, out)
	}

	if actual := strings.Trim(out, "\r\n"); actual == "ok" {
		c.Fatalf("expected output not ok received %s", actual)
	}
}

func (s *DockerSuite) TestRunCapDropCannotMknodLowerCase(c *check.C) {
	cmd := exec.Command(dockerBinary, "run", "--cap-drop=mknod", "busybox", "sh", "-c", "mknod /tmp/sda b 8 0 && echo ok")
	out, _, err := runCommandWithOutput(cmd)
	if err == nil {
		c.Fatal(err, out)
	}

	if actual := strings.Trim(out, "\r\n"); actual == "ok" {
		c.Fatalf("expected output not ok received %s", actual)
	}
}

func (s *DockerSuite) TestRunCapDropALLCannotMknod(c *check.C) {
	cmd := exec.Command(dockerBinary, "run", "--cap-drop=ALL", "--cap-add=SETGID", "busybox", "sh", "-c", "mknod /tmp/sda b 8 0 && echo ok")
	out, _, err := runCommandWithOutput(cmd)
	if err == nil {
		c.Fatal(err, out)
	}

	if actual := strings.Trim(out, "\r\n"); actual == "ok" {
		c.Fatalf("expected output not ok received %s", actual)
	}
}

func (s *DockerSuite) TestRunCapDropALLAddMknodCanMknod(c *check.C) {
	cmd := exec.Command(dockerBinary, "run", "--cap-drop=ALL", "--cap-add=MKNOD", "--cap-add=SETGID", "busybox", "sh", "-c", "mknod /tmp/sda b 8 0 && echo ok")
	out, _, err := runCommandWithOutput(cmd)
	if err != nil {
		c.Fatal(err, out)
	}

	if actual := strings.Trim(out, "\r\n"); actual != "ok" {
		c.Fatalf("expected output ok received %s", actual)
	}
}

func (s *DockerSuite) TestRunCapAddInvalid(c *check.C) {
	cmd := exec.Command(dockerBinary, "run", "--cap-add=CHPASS", "busybox", "ls")
	out, _, err := runCommandWithOutput(cmd)
	if err == nil {
		c.Fatal(err, out)
	}
}

func (s *DockerSuite) TestRunCapAddCanDownInterface(c *check.C) {
	cmd := exec.Command(dockerBinary, "run", "--cap-add=NET_ADMIN", "busybox", "sh", "-c", "ip link set eth0 down && echo ok")
	out, _, err := runCommandWithOutput(cmd)
	if err != nil {
		c.Fatal(err, out)
	}

	if actual := strings.Trim(out, "\r\n"); actual != "ok" {
		c.Fatalf("expected output ok received %s", actual)
	}
}

func (s *DockerSuite) TestRunCapAddALLCanDownInterface(c *check.C) {
	cmd := exec.Command(dockerBinary, "run", "--cap-add=ALL", "busybox", "sh", "-c", "ip link set eth0 down && echo ok")
	out, _, err := runCommandWithOutput(cmd)
	if err != nil {
		c.Fatal(err, out)
	}

	if actual := strings.Trim(out, "\r\n"); actual != "ok" {
		c.Fatalf("expected output ok received %s", actual)
	}
}

func (s *DockerSuite) TestRunCapAddALLDropNetAdminCanDownInterface(c *check.C) {
	cmd := exec.Command(dockerBinary, "run", "--cap-add=ALL", "--cap-drop=NET_ADMIN", "busybox", "sh", "-c", "ip link set eth0 down && echo ok")
	out, _, err := runCommandWithOutput(cmd)
	if err == nil {
		c.Fatal(err, out)
	}

	if actual := strings.Trim(out, "\r\n"); actual == "ok" {
		c.Fatalf("expected output not ok received %s", actual)
	}
}

func (s *DockerSuite) TestRunPrivilegedCanMount(c *check.C) {
	cmd := exec.Command(dockerBinary, "run", "--privileged", "busybox", "sh", "-c", "mount -t tmpfs none /tmp && echo ok")
	out, _, err := runCommandWithOutput(cmd)
	if err != nil {
		c.Fatal(err)
	}

	if actual := strings.Trim(out, "\r\n"); actual != "ok" {
		c.Fatalf("expected output ok received %s", actual)
	}
}

func (s *DockerSuite) TestRunUnprivilegedCannotMount(c *check.C) {
	cmd := exec.Command(dockerBinary, "run", "busybox", "sh", "-c", "mount -t tmpfs none /tmp && echo ok")
	out, _, err := runCommandWithOutput(cmd)
	if err == nil {
		c.Fatal(err, out)
	}

	if actual := strings.Trim(out, "\r\n"); actual == "ok" {
		c.Fatalf("expected output not ok received %s", actual)
	}
}

func (s *DockerSuite) TestRunSysNotWritableInNonPrivilegedContainers(c *check.C) {
	cmd := exec.Command(dockerBinary, "run", "busybox", "touch", "/sys/kernel/profiling")
	if code, err := runCommand(cmd); err == nil || code == 0 {
		c.Fatal("sys should not be writable in a non privileged container")
	}
}

func (s *DockerSuite) TestRunSysWritableInPrivilegedContainers(c *check.C) {
	cmd := exec.Command(dockerBinary, "run", "--privileged", "busybox", "touch", "/sys/kernel/profiling")
	if code, err := runCommand(cmd); err != nil || code != 0 {
		c.Fatalf("sys should be writable in privileged container")
	}
}

func (s *DockerSuite) TestRunProcNotWritableInNonPrivilegedContainers(c *check.C) {
	cmd := exec.Command(dockerBinary, "run", "busybox", "touch", "/proc/sysrq-trigger")
	if code, err := runCommand(cmd); err == nil || code == 0 {
		c.Fatal("proc should not be writable in a non privileged container")
	}
}

func (s *DockerSuite) TestRunProcWritableInPrivilegedContainers(c *check.C) {
	cmd := exec.Command(dockerBinary, "run", "--privileged", "busybox", "touch", "/proc/sysrq-trigger")
	if code, err := runCommand(cmd); err != nil || code != 0 {
		c.Fatalf("proc should be writable in privileged container")
	}
}

func (s *DockerSuite) TestRunWithCpuset(c *check.C) {
	cmd := exec.Command(dockerBinary, "run", "--cpuset", "0", "busybox", "true")
	if code, err := runCommand(cmd); err != nil || code != 0 {
		c.Fatalf("container should run successfully with cpuset of 0: %s", err)
	}
}

func (s *DockerSuite) TestRunWithCpusetCpus(c *check.C) {
	cmd := exec.Command(dockerBinary, "run", "--cpuset-cpus", "0", "busybox", "true")
	if code, err := runCommand(cmd); err != nil || code != 0 {
		c.Fatalf("container should run successfully with cpuset-cpus of 0: %s", err)
	}
}

func (s *DockerSuite) TestRunWithCpusetMems(c *check.C) {
	cmd := exec.Command(dockerBinary, "run", "--cpuset-mems", "0", "busybox", "true")
	if code, err := runCommand(cmd); err != nil || code != 0 {
		c.Fatalf("container should run successfully with cpuset-mems of 0: %s", err)
	}
}

func (s *DockerSuite) TestRunWithBlkioWeight(c *check.C) {
	cmd := exec.Command(dockerBinary, "run", "--blkio-weight", "300", "busybox", "true")
	if code, err := runCommand(cmd); err != nil || code != 0 {
		c.Fatalf("container should run successfully with blkio-weight of 300: %s", err)
	}
}

func (s *DockerSuite) TestRunWithBlkioInvalidWeight(c *check.C) {
	cmd := exec.Command(dockerBinary, "run", "--blkio-weight", "5", "busybox", "true")
	if _, err := runCommand(cmd); err == nil {
		c.Fatalf("run with invalid blkio-weight should failed")
	}
}

func (s *DockerSuite) TestRunDeviceNumbers(c *check.C) {
	cmd := exec.Command(dockerBinary, "run", "busybox", "sh", "-c", "ls -l /dev/null")
	out, _, err := runCommandWithOutput(cmd)
	if err != nil {
		c.Fatal(err, out)
	}
	deviceLineFields := strings.Fields(out)
	deviceLineFields[6] = ""
	deviceLineFields[7] = ""
	deviceLineFields[8] = ""
	expected := []string{"crw-rw-rw-", "1", "root", "root", "1,", "3", "", "", "", "/dev/null"}

	if !(reflect.DeepEqual(deviceLineFields, expected)) {
		c.Fatalf("expected output\ncrw-rw-rw- 1 root root 1, 3 May 24 13:29 /dev/null\n received\n %s\n", out)
	}
}

func (s *DockerSuite) TestRunThatCharacterDevicesActLikeCharacterDevices(c *check.C) {
	cmd := exec.Command(dockerBinary, "run", "busybox", "sh", "-c", "dd if=/dev/zero of=/zero bs=1k count=5 2> /dev/null ; du -h /zero")
	out, _, err := runCommandWithOutput(cmd)
	if err != nil {
		c.Fatal(err, out)
	}

	if actual := strings.Trim(out, "\r\n"); actual[0] == '0' {
		c.Fatalf("expected a new file called /zero to be create that is greater than 0 bytes long, but du says: %s", actual)
	}
}

func (s *DockerSuite) TestRunUnprivilegedWithChroot(c *check.C) {
	cmd := exec.Command(dockerBinary, "run", "busybox", "chroot", "/", "true")
	if _, err := runCommand(cmd); err != nil {
		c.Fatal(err)
	}
}

func (s *DockerSuite) TestRunAddingOptionalDevices(c *check.C) {
	cmd := exec.Command(dockerBinary, "run", "--device", "/dev/zero:/dev/nulo", "busybox", "sh", "-c", "ls /dev/nulo")
	out, _, err := runCommandWithOutput(cmd)
	if err != nil {
		c.Fatal(err, out)
	}

	if actual := strings.Trim(out, "\r\n"); actual != "/dev/nulo" {
		c.Fatalf("expected output /dev/nulo, received %s", actual)
	}
}

func (s *DockerSuite) TestRunModeHostname(c *check.C) {
	testRequires(c, SameHostDaemon)

	cmd := exec.Command(dockerBinary, "run", "-h=testhostname", "busybox", "cat", "/etc/hostname")
	out, _, err := runCommandWithOutput(cmd)
	if err != nil {
		c.Fatal(err, out)
	}

	if actual := strings.Trim(out, "\r\n"); actual != "testhostname" {
		c.Fatalf("expected 'testhostname', but says: %q", actual)
	}

	cmd = exec.Command(dockerBinary, "run", "--net=host", "busybox", "cat", "/etc/hostname")

	out, _, err = runCommandWithOutput(cmd)
	if err != nil {
		c.Fatal(err, out)
	}
	hostname, err := os.Hostname()
	if err != nil {
		c.Fatal(err)
	}
	if actual := strings.Trim(out, "\r\n"); actual != hostname {
		c.Fatalf("expected %q, but says: %q", hostname, actual)
	}
}

func (s *DockerSuite) TestRunRootWorkdir(c *check.C) {
	out, _, err := runCommandWithOutput(exec.Command(dockerBinary, "run", "--workdir", "/", "busybox", "pwd"))
	if err != nil {
		c.Fatalf("Failed with errors: %s, %v", out, err)
	}
	if out != "/\n" {
		c.Fatalf("pwd returned %q (expected /\\n)", s)
	}
}

func (s *DockerSuite) TestRunAllowBindMountingRoot(c *check.C) {
	out, _, err := runCommandWithOutput(exec.Command(dockerBinary, "run", "-v", "/:/host", "busybox", "ls", "/host"))
	if err != nil {
		c.Fatalf("Failed with errors: %s, %v", out, err)
	}
}

func (s *DockerSuite) TestRunDisallowBindMountingRootToRoot(c *check.C) {
	cmd := exec.Command(dockerBinary, "run", "-v", "/:/", "busybox", "ls", "/host")
	out, _, err := runCommandWithOutput(cmd)
	if err == nil {
		c.Fatal(out, err)
	}
}

// Verify that a container gets default DNS when only localhost resolvers exist
func (s *DockerSuite) TestRunDnsDefaultOptions(c *check.C) {
	testRequires(c, SameHostDaemon)

	// preserve original resolv.conf for restoring after test
	origResolvConf, err := ioutil.ReadFile("/etc/resolv.conf")
	if os.IsNotExist(err) {
		c.Fatalf("/etc/resolv.conf does not exist")
	}
	// defer restored original conf
	defer func() {
		if err := ioutil.WriteFile("/etc/resolv.conf", origResolvConf, 0644); err != nil {
			c.Fatal(err)
		}
	}()

	// test 3 cases: standard IPv4 localhost, commented out localhost, and IPv6 localhost
	// 2 are removed from the file at container start, and the 3rd (commented out) one is ignored by
	// GetNameservers(), leading to a replacement of nameservers with the default set
	tmpResolvConf := []byte("nameserver 127.0.0.1\n#nameserver 127.0.2.1\nnameserver ::1")
	if err := ioutil.WriteFile("/etc/resolv.conf", tmpResolvConf, 0644); err != nil {
		c.Fatal(err)
	}

	cmd := exec.Command(dockerBinary, "run", "busybox", "cat", "/etc/resolv.conf")

	actual, _, err := runCommandWithOutput(cmd)
	if err != nil {
		c.Fatal(err, actual)
	}

	// check that the actual defaults are appended to the commented out
	// localhost resolver (which should be preserved)
	// NOTE: if we ever change the defaults from google dns, this will break
	expected := "#nameserver 127.0.2.1\n\nnameserver 8.8.8.8\nnameserver 8.8.4.4"
	if actual != expected {
		c.Fatalf("expected resolv.conf be: %q, but was: %q", expected, actual)
	}
}

func (s *DockerSuite) TestRunDnsOptions(c *check.C) {
	cmd := exec.Command(dockerBinary, "run", "--dns=127.0.0.1", "--dns-search=mydomain", "busybox", "cat", "/etc/resolv.conf")

	out, stderr, _, err := runCommandWithStdoutStderr(cmd)
	if err != nil {
		c.Fatal(err, out)
	}

	// The client will get a warning on stderr when setting DNS to a localhost address; verify this:
	if !strings.Contains(stderr, "Localhost DNS setting") {
		c.Fatalf("Expected warning on stderr about localhost resolver, but got %q", stderr)
	}

	actual := strings.Replace(strings.Trim(out, "\r\n"), "\n", " ", -1)
	if actual != "nameserver 127.0.0.1 search mydomain" {
		c.Fatalf("expected 'nameserver 127.0.0.1 search mydomain', but says: %q", actual)
	}

	cmd = exec.Command(dockerBinary, "run", "--dns=127.0.0.1", "--dns-search=.", "busybox", "cat", "/etc/resolv.conf")

	out, _, _, err = runCommandWithStdoutStderr(cmd)
	if err != nil {
		c.Fatal(err, out)
	}

	actual = strings.Replace(strings.Trim(strings.Trim(out, "\r\n"), " "), "\n", " ", -1)
	if actual != "nameserver 127.0.0.1" {
		c.Fatalf("expected 'nameserver 127.0.0.1', but says: %q", actual)
	}
}

func (s *DockerSuite) TestRunDnsOptionsBasedOnHostResolvConf(c *check.C) {
	testRequires(c, SameHostDaemon)

	origResolvConf, err := ioutil.ReadFile("/etc/resolv.conf")
	if os.IsNotExist(err) {
		c.Fatalf("/etc/resolv.conf does not exist")
	}

	hostNamservers := resolvconf.GetNameservers(origResolvConf)
	hostSearch := resolvconf.GetSearchDomains(origResolvConf)

	var out string
	cmd := exec.Command(dockerBinary, "run", "--dns=127.0.0.1", "busybox", "cat", "/etc/resolv.conf")
	if out, _, _, err = runCommandWithStdoutStderr(cmd); err != nil {
		c.Fatal(err, out)
	}

	if actualNameservers := resolvconf.GetNameservers([]byte(out)); string(actualNameservers[0]) != "127.0.0.1" {
		c.Fatalf("expected '127.0.0.1', but says: %q", string(actualNameservers[0]))
	}

	actualSearch := resolvconf.GetSearchDomains([]byte(out))
	if len(actualSearch) != len(hostSearch) {
		c.Fatalf("expected %q search domain(s), but it has: %q", len(hostSearch), len(actualSearch))
	}
	for i := range actualSearch {
		if actualSearch[i] != hostSearch[i] {
			c.Fatalf("expected %q domain, but says: %q", actualSearch[i], hostSearch[i])
		}
	}

	cmd = exec.Command(dockerBinary, "run", "--dns-search=mydomain", "busybox", "cat", "/etc/resolv.conf")

	if out, _, err = runCommandWithOutput(cmd); err != nil {
		c.Fatal(err, out)
	}

	actualNameservers := resolvconf.GetNameservers([]byte(out))
	if len(actualNameservers) != len(hostNamservers) {
		c.Fatalf("expected %q nameserver(s), but it has: %q", len(hostNamservers), len(actualNameservers))
	}
	for i := range actualNameservers {
		if actualNameservers[i] != hostNamservers[i] {
			c.Fatalf("expected %q nameserver, but says: %q", actualNameservers[i], hostNamservers[i])
		}
	}

	if actualSearch = resolvconf.GetSearchDomains([]byte(out)); string(actualSearch[0]) != "mydomain" {
		c.Fatalf("expected 'mydomain', but says: %q", string(actualSearch[0]))
	}

	// test with file
	tmpResolvConf := []byte("search example.com\nnameserver 12.34.56.78\nnameserver 127.0.0.1")
	if err := ioutil.WriteFile("/etc/resolv.conf", tmpResolvConf, 0644); err != nil {
		c.Fatal(err)
	}
	// put the old resolvconf back
	defer func() {
		if err := ioutil.WriteFile("/etc/resolv.conf", origResolvConf, 0644); err != nil {
			c.Fatal(err)
		}
	}()

	resolvConf, err := ioutil.ReadFile("/etc/resolv.conf")
	if os.IsNotExist(err) {
		c.Fatalf("/etc/resolv.conf does not exist")
	}

	hostNamservers = resolvconf.GetNameservers(resolvConf)
	hostSearch = resolvconf.GetSearchDomains(resolvConf)

	cmd = exec.Command(dockerBinary, "run", "busybox", "cat", "/etc/resolv.conf")

	if out, _, err = runCommandWithOutput(cmd); err != nil {
		c.Fatal(err, out)
	}

	if actualNameservers = resolvconf.GetNameservers([]byte(out)); string(actualNameservers[0]) != "12.34.56.78" || len(actualNameservers) != 1 {
		c.Fatalf("expected '12.34.56.78', but has: %v", actualNameservers)
	}

	actualSearch = resolvconf.GetSearchDomains([]byte(out))
	if len(actualSearch) != len(hostSearch) {
		c.Fatalf("expected %q search domain(s), but it has: %q", len(hostSearch), len(actualSearch))
	}
	for i := range actualSearch {
		if actualSearch[i] != hostSearch[i] {
			c.Fatalf("expected %q domain, but says: %q", actualSearch[i], hostSearch[i])
		}
	}
}

// Test to see if a non-root user can resolve a DNS name and reach out to it. Also
// check if the container resolv.conf file has atleast 0644 perm.
func (s *DockerSuite) TestRunNonRootUserResolvName(c *check.C) {
	testRequires(c, SameHostDaemon)
	testRequires(c, Network)

	cmd := exec.Command(dockerBinary, "run", "--name=testperm", "--user=default", "busybox", "ping", "-c", "1", "www.docker.io")
	if out, err := runCommand(cmd); err != nil {
		c.Fatal(err, out)
	}

	cID, err := getIDByName("testperm")
	if err != nil {
		c.Fatal(err)
	}

	fmode := (os.FileMode)(0644)
	finfo, err := os.Stat(containerStorageFile(cID, "resolv.conf"))
	if err != nil {
		c.Fatal(err)
	}

	if (finfo.Mode() & fmode) != fmode {
		c.Fatalf("Expected container resolv.conf mode to be atleast %s, instead got %s", fmode.String(), finfo.Mode().String())
	}
}

// Test if container resolv.conf gets updated the next time it restarts
// if host /etc/resolv.conf has changed. This only applies if the container
// uses the host's /etc/resolv.conf and does not have any dns options provided.
func (s *DockerSuite) TestRunResolvconfUpdate(c *check.C) {
	testRequires(c, SameHostDaemon)

	tmpResolvConf := []byte("search pommesfrites.fr\nnameserver 12.34.56.78")
	tmpLocalhostResolvConf := []byte("nameserver 127.0.0.1")

	//take a copy of resolv.conf for restoring after test completes
	resolvConfSystem, err := ioutil.ReadFile("/etc/resolv.conf")
	if err != nil {
		c.Fatal(err)
	}

	// This test case is meant to test monitoring resolv.conf when it is
	// a regular file not a bind mounc. So we unmount resolv.conf and replace
	// it with a file containing the original settings.
	cmd := exec.Command("umount", "/etc/resolv.conf")
	if _, err = runCommand(cmd); err != nil {
		c.Fatal(err)
	}

	//cleanup
	defer func() {
		if err := ioutil.WriteFile("/etc/resolv.conf", resolvConfSystem, 0644); err != nil {
			c.Fatal(err)
		}
	}()

	//1. test that a restarting container gets an updated resolv.conf
	cmd = exec.Command(dockerBinary, "run", "--name='first'", "busybox", "true")
	if _, err := runCommand(cmd); err != nil {
		c.Fatal(err)
	}
	containerID1, err := getIDByName("first")
	if err != nil {
		c.Fatal(err)
	}

	// replace resolv.conf with our temporary copy
	bytesResolvConf := []byte(tmpResolvConf)
	if err := ioutil.WriteFile("/etc/resolv.conf", bytesResolvConf, 0644); err != nil {
		c.Fatal(err)
	}

	// start the container again to pickup changes
	cmd = exec.Command(dockerBinary, "start", "first")
	if out, err := runCommand(cmd); err != nil {
		c.Fatalf("Errored out %s, \nerror: %v", string(out), err)
	}

	// check for update in container
	containerResolv, err := readContainerFile(containerID1, "resolv.conf")
	if err != nil {
		c.Fatal(err)
	}
	if !bytes.Equal(containerResolv, bytesResolvConf) {
		c.Fatalf("Restarted container does not have updated resolv.conf; expected %q, got %q", tmpResolvConf, string(containerResolv))
	}

	/* 	//make a change to resolv.conf (in this case replacing our tmp copy with orig copy)
	   	if err := ioutil.WriteFile("/etc/resolv.conf", resolvConfSystem, 0644); err != nil {
	   		c.Fatal(err)
	   	} */
	//2. test that a restarting container does not receive resolv.conf updates
	//   if it modified the container copy of the starting point resolv.conf
	cmd = exec.Command(dockerBinary, "run", "--name='second'", "busybox", "sh", "-c", "echo 'search mylittlepony.com' >>/etc/resolv.conf")
	if _, err = runCommand(cmd); err != nil {
		c.Fatal(err)
	}
	containerID2, err := getIDByName("second")
	if err != nil {
		c.Fatal(err)
	}

	//make a change to resolv.conf (in this case replacing our tmp copy with orig copy)
	if err := ioutil.WriteFile("/etc/resolv.conf", resolvConfSystem, 0644); err != nil {
		c.Fatal(err)
	}

	// start the container again
	cmd = exec.Command(dockerBinary, "start", "second")
	if out, err := runCommand(cmd); err != nil {
		c.Fatalf("Errored out %s, \nerror: %v", string(out), err)
	}

	// check for update in container
	containerResolv, err = readContainerFile(containerID2, "resolv.conf")
	if err != nil {
		c.Fatal(err)
	}

	if bytes.Equal(containerResolv, resolvConfSystem) {
		c.Fatalf("Restarting  a container after container updated resolv.conf should not pick up host changes; expected %q, got %q", string(containerResolv), string(resolvConfSystem))
	}

	//3. test that a running container's resolv.conf is not modified while running
	cmd = exec.Command(dockerBinary, "run", "-d", "busybox", "top")
	out, _, err := runCommandWithOutput(cmd)
	if err != nil {
		c.Fatal(err)
	}
	runningContainerID := strings.TrimSpace(out)

	// replace resolv.conf
	if err := ioutil.WriteFile("/etc/resolv.conf", bytesResolvConf, 0644); err != nil {
		c.Fatal(err)
	}

	// check for update in container
	containerResolv, err = readContainerFile(runningContainerID, "resolv.conf")
	if err != nil {
		c.Fatal(err)
	}

	if bytes.Equal(containerResolv, bytesResolvConf) {
		c.Fatalf("Running container should not have updated resolv.conf; expected %q, got %q", string(resolvConfSystem), string(containerResolv))
	}

	//4. test that a running container's resolv.conf is updated upon restart
	//   (the above container is still running..)
	cmd = exec.Command(dockerBinary, "restart", runningContainerID)
	if _, err = runCommand(cmd); err != nil {
		c.Fatal(err)
	}

	// check for update in container
	containerResolv, err = readContainerFile(runningContainerID, "resolv.conf")
	if err != nil {
		c.Fatal(err)
	}
	if !bytes.Equal(containerResolv, bytesResolvConf) {
		c.Fatalf("Restarted container should have updated resolv.conf; expected %q, got %q", string(bytesResolvConf), string(containerResolv))
	}

	//5. test that additions of a localhost resolver are cleaned from
	//   host resolv.conf before updating container's resolv.conf copies

	// replace resolv.conf with a localhost-only nameserver copy
	bytesResolvConf = []byte(tmpLocalhostResolvConf)
	if err = ioutil.WriteFile("/etc/resolv.conf", bytesResolvConf, 0644); err != nil {
		c.Fatal(err)
	}

	// start the container again to pickup changes
	cmd = exec.Command(dockerBinary, "start", "first")
	if out, err := runCommand(cmd); err != nil {
		c.Fatalf("Errored out %s, \nerror: %v", string(out), err)
	}

	// our first exited container ID should have been updated, but with default DNS
	// after the cleanup of resolv.conf found only a localhost nameserver:
	containerResolv, err = readContainerFile(containerID1, "resolv.conf")
	if err != nil {
		c.Fatal(err)
	}

	expected := "\nnameserver 8.8.8.8\nnameserver 8.8.4.4"
	if !bytes.Equal(containerResolv, []byte(expected)) {
		c.Fatalf("Container does not have cleaned/replaced DNS in resolv.conf; expected %q, got %q", expected, string(containerResolv))
	}

	//6. Test that replacing (as opposed to modifying) resolv.conf triggers an update
	//   of containers' resolv.conf.

	// Restore the original resolv.conf
	if err := ioutil.WriteFile("/etc/resolv.conf", resolvConfSystem, 0644); err != nil {
		c.Fatal(err)
	}

	// Run the container so it picks up the old settings
	cmd = exec.Command(dockerBinary, "run", "--name='third'", "busybox", "true")
	if _, err := runCommand(cmd); err != nil {
		c.Fatal(err)
	}
	containerID3, err := getIDByName("third")
	if err != nil {
		c.Fatal(err)
	}

	// Create a modified resolv.conf.aside and override resolv.conf with it
	bytesResolvConf = []byte(tmpResolvConf)
	if err := ioutil.WriteFile("/etc/resolv.conf.aside", bytesResolvConf, 0644); err != nil {
		c.Fatal(err)
	}

	err = os.Rename("/etc/resolv.conf.aside", "/etc/resolv.conf")
	if err != nil {
		c.Fatal(err)
	}

	// start the container again to pickup changes
	cmd = exec.Command(dockerBinary, "start", "third")
	if out, err := runCommand(cmd); err != nil {
		c.Fatalf("Errored out %s, \nerror: %v", string(out), err)
	}

	// check for update in container
	containerResolv, err = readContainerFile(containerID3, "resolv.conf")
	if err != nil {
		c.Fatal(err)
	}
	if !bytes.Equal(containerResolv, bytesResolvConf) {
		c.Fatalf("Stopped container does not have updated resolv.conf; expected\n%q\n got\n%q", tmpResolvConf, string(containerResolv))
	}

	//cleanup, restore original resolv.conf happens in defer func()
}

func (s *DockerSuite) TestRunAddHost(c *check.C) {
	cmd := exec.Command(dockerBinary, "run", "--add-host=extra:86.75.30.9", "busybox", "grep", "extra", "/etc/hosts")

	out, _, err := runCommandWithOutput(cmd)
	if err != nil {
		c.Fatal(err, out)
	}

	actual := strings.Trim(out, "\r\n")
	if actual != "86.75.30.9\textra" {
		c.Fatalf("expected '86.75.30.9\textra', but says: %q", actual)
	}
}

// Regression test for #6983
func (s *DockerSuite) TestRunAttachStdErrOnlyTTYMode(c *check.C) {
	cmd := exec.Command(dockerBinary, "run", "-t", "-a", "stderr", "busybox", "true")
	exitCode, err := runCommand(cmd)
	if err != nil {
		c.Fatal(err)
	} else if exitCode != 0 {
		c.Fatalf("Container should have exited with error code 0")
	}
}

// Regression test for #6983
func (s *DockerSuite) TestRunAttachStdOutOnlyTTYMode(c *check.C) {
	cmd := exec.Command(dockerBinary, "run", "-t", "-a", "stdout", "busybox", "true")

	exitCode, err := runCommand(cmd)
	if err != nil {
		c.Fatal(err)
	} else if exitCode != 0 {
		c.Fatalf("Container should have exited with error code 0")
	}
}

// Regression test for #6983
func (s *DockerSuite) TestRunAttachStdOutAndErrTTYMode(c *check.C) {
	cmd := exec.Command(dockerBinary, "run", "-t", "-a", "stdout", "-a", "stderr", "busybox", "true")
	exitCode, err := runCommand(cmd)
	if err != nil {
		c.Fatal(err)
	} else if exitCode != 0 {
		c.Fatalf("Container should have exited with error code 0")
	}
}

// Test for #10388 - this will run the same test as TestRunAttachStdOutAndErrTTYMode
// but using --attach instead of -a to make sure we read the flag correctly
func (s *DockerSuite) TestRunAttachWithDetach(c *check.C) {
	cmd := exec.Command(dockerBinary, "run", "-d", "--attach", "stdout", "busybox", "true")
	_, stderr, _, err := runCommandWithStdoutStderr(cmd)
	if err == nil {
		c.Fatal("Container should have exited with error code different than 0")
	} else if !strings.Contains(stderr, "Conflicting options: -a and -d") {
		c.Fatal("Should have been returned an error with conflicting options -a and -d")
	}
}

func (s *DockerSuite) TestRunState(c *check.C) {
	cmd := exec.Command(dockerBinary, "run", "-d", "busybox", "top")

	out, _, err := runCommandWithOutput(cmd)
	if err != nil {
		c.Fatal(err, out)
	}
	id := strings.TrimSpace(out)
	state, err := inspectField(id, "State.Running")
	c.Assert(err, check.IsNil)
	if state != "true" {
		c.Fatal("Container state is 'not running'")
	}
	pid1, err := inspectField(id, "State.Pid")
	c.Assert(err, check.IsNil)
	if pid1 == "0" {
		c.Fatal("Container state Pid 0")
	}

	cmd = exec.Command(dockerBinary, "stop", id)
	out, _, err = runCommandWithOutput(cmd)
	if err != nil {
		c.Fatal(err, out)
	}
	state, err = inspectField(id, "State.Running")
	c.Assert(err, check.IsNil)
	if state != "false" {
		c.Fatal("Container state is 'running'")
	}
	pid2, err := inspectField(id, "State.Pid")
	c.Assert(err, check.IsNil)
	if pid2 == pid1 {
		c.Fatalf("Container state Pid %s, but expected %s", pid2, pid1)
	}

	cmd = exec.Command(dockerBinary, "start", id)
	out, _, err = runCommandWithOutput(cmd)
	if err != nil {
		c.Fatal(err, out)
	}
	state, err = inspectField(id, "State.Running")
	c.Assert(err, check.IsNil)
	if state != "true" {
		c.Fatal("Container state is 'not running'")
	}
	pid3, err := inspectField(id, "State.Pid")
	c.Assert(err, check.IsNil)
	if pid3 == pid1 {
		c.Fatalf("Container state Pid %s, but expected %s", pid2, pid1)
	}
}

// Test for #1737
func (s *DockerSuite) TestRunCopyVolumeUidGid(c *check.C) {
	name := "testrunvolumesuidgid"
	_, err := buildImage(name,
		`FROM busybox
		RUN echo 'dockerio:x:1001:1001::/bin:/bin/false' >> /etc/passwd
		RUN echo 'dockerio:x:1001:' >> /etc/group
		RUN mkdir -p /hello && touch /hello/test && chown dockerio.dockerio /hello`,
		true)
	if err != nil {
		c.Fatal(err)
	}

	// Test that the uid and gid is copied from the image to the volume
	cmd := exec.Command(dockerBinary, "run", "--rm", "-v", "/hello", name, "sh", "-c", "ls -l / | grep hello | awk '{print $3\":\"$4}'")
	out, _, err := runCommandWithOutput(cmd)
	if err != nil {
		c.Fatal(err, out)
	}
	out = strings.TrimSpace(out)
	if out != "dockerio:dockerio" {
		c.Fatalf("Wrong /hello ownership: %s, expected dockerio:dockerio", out)
	}
}

// Test for #1582
func (s *DockerSuite) TestRunCopyVolumeContent(c *check.C) {
	name := "testruncopyvolumecontent"
	_, err := buildImage(name,
		`FROM busybox
		RUN mkdir -p /hello/local && echo hello > /hello/local/world`,
		true)
	if err != nil {
		c.Fatal(err)
	}

	// Test that the content is copied from the image to the volume
	cmd := exec.Command(dockerBinary, "run", "--rm", "-v", "/hello", name, "find", "/hello")
	out, _, err := runCommandWithOutput(cmd)
	if err != nil {
		c.Fatal(err, out)
	}
	if !(strings.Contains(out, "/hello/local/world") && strings.Contains(out, "/hello/local")) {
		c.Fatal("Container failed to transfer content to volume")
	}
}

func (s *DockerSuite) TestRunCleanupCmdOnEntrypoint(c *check.C) {
	name := "testrunmdcleanuponentrypoint"
	if _, err := buildImage(name,
		`FROM busybox
		ENTRYPOINT ["echo"]
        CMD ["testingpoint"]`,
		true); err != nil {
		c.Fatal(err)
	}
	runCmd := exec.Command(dockerBinary, "run", "--entrypoint", "whoami", name)
	out, exit, err := runCommandWithOutput(runCmd)
	if err != nil {
		c.Fatalf("Error: %v, out: %q", err, out)
	}
	if exit != 0 {
		c.Fatalf("expected exit code 0 received %d, out: %q", exit, out)
	}
	out = strings.TrimSpace(out)
	if out != "root" {
		c.Fatalf("Expected output root, got %q", out)
	}
}

// TestRunWorkdirExistsAndIsFile checks that if 'docker run -w' with existing file can be detected
func (s *DockerSuite) TestRunWorkdirExistsAndIsFile(c *check.C) {
	runCmd := exec.Command(dockerBinary, "run", "-w", "/bin/cat", "busybox")
	out, exit, err := runCommandWithOutput(runCmd)
	if !(err != nil && exit == 1 && strings.Contains(out, "Cannot mkdir: /bin/cat is not a directory")) {
		c.Fatalf("Docker must complains about making dir, but we got out: %s, exit: %d, err: %s", out, exit, err)
	}
}

func (s *DockerSuite) TestRunExitOnStdinClose(c *check.C) {
	name := "testrunexitonstdinclose"
	runCmd := exec.Command(dockerBinary, "run", "--name", name, "-i", "busybox", "/bin/cat")

	stdin, err := runCmd.StdinPipe()
	if err != nil {
		c.Fatal(err)
	}
	stdout, err := runCmd.StdoutPipe()
	if err != nil {
		c.Fatal(err)
	}

	if err := runCmd.Start(); err != nil {
		c.Fatal(err)
	}
	if _, err := stdin.Write([]byte("hello\n")); err != nil {
		c.Fatal(err)
	}

	r := bufio.NewReader(stdout)
	line, err := r.ReadString('\n')
	if err != nil {
		c.Fatal(err)
	}
	line = strings.TrimSpace(line)
	if line != "hello" {
		c.Fatalf("Output should be 'hello', got '%q'", line)
	}
	if err := stdin.Close(); err != nil {
		c.Fatal(err)
	}
	finish := make(chan error)
	go func() {
		finish <- runCmd.Wait()
		close(finish)
	}()
	select {
	case err := <-finish:
		c.Assert(err, check.IsNil)
	case <-time.After(1 * time.Second):
		c.Fatal("docker run failed to exit on stdin close")
	}
	state, err := inspectField(name, "State.Running")
	c.Assert(err, check.IsNil)

	if state != "false" {
		c.Fatal("Container must be stopped after stdin closing")
	}
}

// Test for #2267
func (s *DockerSuite) TestRunWriteHostsFileAndNotCommit(c *check.C) {
	name := "writehosts"
	cmd := exec.Command(dockerBinary, "run", "--name", name, "busybox", "sh", "-c", "echo test2267 >> /etc/hosts && cat /etc/hosts")
	out, _, err := runCommandWithOutput(cmd)
	if err != nil {
		c.Fatal(err, out)
	}
	if !strings.Contains(out, "test2267") {
		c.Fatal("/etc/hosts should contain 'test2267'")
	}

	cmd = exec.Command(dockerBinary, "diff", name)
	if err != nil {
		c.Fatal(err, out)
	}
	out, _, err = runCommandWithOutput(cmd)
	if err != nil {
		c.Fatal(err, out)
	}

	if len(strings.Trim(out, "\r\n")) != 0 && !eqToBaseDiff(out, c) {
		c.Fatal("diff should be empty")
	}
}

func eqToBaseDiff(out string, c *check.C) bool {
	cmd := exec.Command(dockerBinary, "run", "-d", "busybox", "echo", "hello")
	out1, _, err := runCommandWithOutput(cmd)
	cID := strings.TrimSpace(out1)
	cmd = exec.Command(dockerBinary, "diff", cID)
	baseDiff, _, err := runCommandWithOutput(cmd)
	if err != nil {
		c.Fatal(err, baseDiff)
	}
	baseArr := strings.Split(baseDiff, "\n")
	sort.Strings(baseArr)
	outArr := strings.Split(out, "\n")
	sort.Strings(outArr)
	return sliceEq(baseArr, outArr)
}

func sliceEq(a, b []string) bool {
	if len(a) != len(b) {
		return false
	}

	for i := range a {
		if a[i] != b[i] {
			return false
		}
	}

	return true
}

// Test for #2267
func (s *DockerSuite) TestRunWriteHostnameFileAndNotCommit(c *check.C) {
	name := "writehostname"
	cmd := exec.Command(dockerBinary, "run", "--name", name, "busybox", "sh", "-c", "echo test2267 >> /etc/hostname && cat /etc/hostname")
	out, _, err := runCommandWithOutput(cmd)
	if err != nil {
		c.Fatal(err, out)
	}
	if !strings.Contains(out, "test2267") {
		c.Fatal("/etc/hostname should contain 'test2267'")
	}

	cmd = exec.Command(dockerBinary, "diff", name)
	if err != nil {
		c.Fatal(err, out)
	}
	out, _, err = runCommandWithOutput(cmd)
	if err != nil {
		c.Fatal(err, out)
	}
	if len(strings.Trim(out, "\r\n")) != 0 && !eqToBaseDiff(out, c) {
		c.Fatal("diff should be empty")
	}
}

// Test for #2267
func (s *DockerSuite) TestRunWriteResolvFileAndNotCommit(c *check.C) {
	name := "writeresolv"
	cmd := exec.Command(dockerBinary, "run", "--name", name, "busybox", "sh", "-c", "echo test2267 >> /etc/resolv.conf && cat /etc/resolv.conf")
	out, _, err := runCommandWithOutput(cmd)
	if err != nil {
		c.Fatal(err, out)
	}
	if !strings.Contains(out, "test2267") {
		c.Fatal("/etc/resolv.conf should contain 'test2267'")
	}

	cmd = exec.Command(dockerBinary, "diff", name)
	if err != nil {
		c.Fatal(err, out)
	}
	out, _, err = runCommandWithOutput(cmd)
	if err != nil {
		c.Fatal(err, out)
	}
	if len(strings.Trim(out, "\r\n")) != 0 && !eqToBaseDiff(out, c) {
		c.Fatal("diff should be empty")
	}
}

func (s *DockerSuite) TestRunWithBadDevice(c *check.C) {
	name := "baddevice"
	cmd := exec.Command(dockerBinary, "run", "--name", name, "--device", "/etc", "busybox", "true")
	out, _, err := runCommandWithOutput(cmd)
	if err == nil {
		c.Fatal("Run should fail with bad device")
	}
	expected := `"/etc": not a device node`
	if !strings.Contains(out, expected) {
		c.Fatalf("Output should contain %q, actual out: %q", expected, out)
	}
}

func (s *DockerSuite) TestRunEntrypoint(c *check.C) {
	name := "entrypoint"
	cmd := exec.Command(dockerBinary, "run", "--name", name, "--entrypoint", "/bin/echo", "busybox", "-n", "foobar")
	out, _, err := runCommandWithOutput(cmd)
	if err != nil {
		c.Fatal(err, out)
	}
	expected := "foobar"
	if out != expected {
		c.Fatalf("Output should be %q, actual out: %q", expected, out)
	}
}

func (s *DockerSuite) TestRunBindMounts(c *check.C) {
	testRequires(c, SameHostDaemon)

	tmpDir, err := ioutil.TempDir("", "docker-test-container")
	if err != nil {
		c.Fatal(err)
	}

	defer os.RemoveAll(tmpDir)
	writeFile(path.Join(tmpDir, "touch-me"), "", c)

	// Test reading from a read-only bind mount
	cmd := exec.Command(dockerBinary, "run", "-v", fmt.Sprintf("%s:/tmp:ro", tmpDir), "busybox", "ls", "/tmp")
	out, _, err := runCommandWithOutput(cmd)
	if err != nil {
		c.Fatal(err, out)
	}
	if !strings.Contains(out, "touch-me") {
		c.Fatal("Container failed to read from bind mount")
	}

	// test writing to bind mount
	cmd = exec.Command(dockerBinary, "run", "-v", fmt.Sprintf("%s:/tmp:rw", tmpDir), "busybox", "touch", "/tmp/holla")
	out, _, err = runCommandWithOutput(cmd)
	if err != nil {
		c.Fatal(err, out)
	}
	readFile(path.Join(tmpDir, "holla"), c) // Will fail if the file doesn't exist

	// test mounting to an illegal destination directory
	cmd = exec.Command(dockerBinary, "run", "-v", fmt.Sprintf("%s:.", tmpDir), "busybox", "ls", ".")
	_, err = runCommand(cmd)
	if err == nil {
		c.Fatal("Container bind mounted illegal directory")
	}

	// test mount a file
	cmd = exec.Command(dockerBinary, "run", "-v", fmt.Sprintf("%s/holla:/tmp/holla:rw", tmpDir), "busybox", "sh", "-c", "echo -n 'yotta' > /tmp/holla")
	_, err = runCommand(cmd)
	if err != nil {
		c.Fatal(err, out)
	}
	content := readFile(path.Join(tmpDir, "holla"), c) // Will fail if the file doesn't exist
	expected := "yotta"
	if content != expected {
		c.Fatalf("Output should be %q, actual out: %q", expected, content)
	}
}

// Ensure that CIDFile gets deleted if it's empty
// Perform this test by making `docker run` fail
func (s *DockerSuite) TestRunCidFileCleanupIfEmpty(c *check.C) {
	tmpDir, err := ioutil.TempDir("", "TestRunCidFile")
	if err != nil {
		c.Fatal(err)
	}
	defer os.RemoveAll(tmpDir)
	tmpCidFile := path.Join(tmpDir, "cid")
	cmd := exec.Command(dockerBinary, "run", "--cidfile", tmpCidFile, "emptyfs")
	out, _, err := runCommandWithOutput(cmd)
	if err == nil {
		c.Fatalf("Run without command must fail. out=%s", out)
	} else if !strings.Contains(out, "No command specified") {
		c.Fatalf("Run without command failed with wrong output. out=%s\nerr=%v", out, err)
	}

	if _, err := os.Stat(tmpCidFile); err == nil {
		c.Fatalf("empty CIDFile %q should've been deleted", tmpCidFile)
	}
}

// #2098 - Docker cidFiles only contain short version of the containerId
//sudo docker run --cidfile /tmp/docker_tesc.cid ubuntu echo "test"
// TestRunCidFile tests that run --cidfile returns the longid
func (s *DockerSuite) TestRunCidFileCheckIDLength(c *check.C) {
	tmpDir, err := ioutil.TempDir("", "TestRunCidFile")
	if err != nil {
		c.Fatal(err)
	}
	tmpCidFile := path.Join(tmpDir, "cid")
	defer os.RemoveAll(tmpDir)
	cmd := exec.Command(dockerBinary, "run", "-d", "--cidfile", tmpCidFile, "busybox", "true")
	out, _, err := runCommandWithOutput(cmd)
	if err != nil {
		c.Fatal(err)
	}
	id := strings.TrimSpace(out)
	buffer, err := ioutil.ReadFile(tmpCidFile)
	if err != nil {
		c.Fatal(err)
	}
	cid := string(buffer)
	if len(cid) != 64 {
		c.Fatalf("--cidfile should be a long id, not %q", id)
	}
	if cid != id {
		c.Fatalf("cid must be equal to %s, got %s", id, cid)
	}
}

func (s *DockerSuite) TestRunNetworkNotInitializedNoneMode(c *check.C) {
	cmd := exec.Command(dockerBinary, "run", "-d", "--net=none", "busybox", "top")
	out, _, err := runCommandWithOutput(cmd)
	if err != nil {
		c.Fatal(err)
	}
	id := strings.TrimSpace(out)
	res, err := inspectField(id, "NetworkSettings.IPAddress")
	c.Assert(err, check.IsNil)
	if res != "" {
		c.Fatalf("For 'none' mode network must not be initialized, but container got IP: %s", res)
	}
}

func (s *DockerSuite) TestRunSetMacAddress(c *check.C) {
	mac := "12:34:56:78:9a:bc"

	cmd := exec.Command(dockerBinary, "run", "-i", "--rm", fmt.Sprintf("--mac-address=%s", mac), "busybox", "/bin/sh", "-c", "ip link show eth0 | tail -1 | awk '{print $2}'")
	out, ec, err := runCommandWithOutput(cmd)
	if err != nil {
		c.Fatalf("exec failed:\nexit code=%v\noutput=%s", ec, out)
	}
	actualMac := strings.TrimSpace(out)
	if actualMac != mac {
		c.Fatalf("Set MAC address with --mac-address failed. The container has an incorrect MAC address: %q, expected: %q", actualMac, mac)
	}
}

func (s *DockerSuite) TestRunInspectMacAddress(c *check.C) {
	mac := "12:34:56:78:9a:bc"
	cmd := exec.Command(dockerBinary, "run", "-d", "--mac-address="+mac, "busybox", "top")
	out, _, err := runCommandWithOutput(cmd)
	if err != nil {
		c.Fatal(err)
	}
	id := strings.TrimSpace(out)
	inspectedMac, err := inspectField(id, "NetworkSettings.MacAddress")
	c.Assert(err, check.IsNil)
	if inspectedMac != mac {
		c.Fatalf("docker inspect outputs wrong MAC address: %q, should be: %q", inspectedMac, mac)
	}
}

// test docker run use a invalid mac address
func (s *DockerSuite) TestRunWithInvalidMacAddress(c *check.C) {
	runCmd := exec.Command(dockerBinary, "run", "--mac-address", "92:d0:c6:0a:29", "busybox")
	out, _, err := runCommandWithOutput(runCmd)
	//use a invalid mac address should with a error out
	if err == nil || !strings.Contains(out, "is not a valid mac address") {
		c.Fatalf("run with an invalid --mac-address should with error out")
	}
}

func (s *DockerSuite) TestRunDeallocatePortOnMissingIptablesRule(c *check.C) {
	testRequires(c, SameHostDaemon)

	cmd := exec.Command(dockerBinary, "run", "-d", "-p", "23:23", "busybox", "top")
	out, _, err := runCommandWithOutput(cmd)
	if err != nil {
		c.Fatal(err)
	}
	id := strings.TrimSpace(out)
	ip, err := inspectField(id, "NetworkSettings.IPAddress")
	c.Assert(err, check.IsNil)
	iptCmd := exec.Command("iptables", "-D", "DOCKER", "-d", fmt.Sprintf("%s/32", ip),
		"!", "-i", "docker0", "-o", "docker0", "-p", "tcp", "-m", "tcp", "--dport", "23", "-j", "ACCEPT")
	out, _, err = runCommandWithOutput(iptCmd)
	if err != nil {
		c.Fatal(err, out)
	}
	if err := deleteContainer(id); err != nil {
		c.Fatal(err)
	}
	cmd = exec.Command(dockerBinary, "run", "-d", "-p", "23:23", "busybox", "top")
	out, _, err = runCommandWithOutput(cmd)
	if err != nil {
		c.Fatal(err, out)
	}
}

func (s *DockerSuite) TestRunPortInUse(c *check.C) {
	testRequires(c, SameHostDaemon)

	port := "1234"
	cmd := exec.Command(dockerBinary, "run", "-d", "-p", port+":80", "busybox", "top")
	out, _, err := runCommandWithOutput(cmd)
	if err != nil {
		c.Fatalf("Fail to run listening container")
	}

	cmd = exec.Command(dockerBinary, "run", "-d", "-p", port+":80", "busybox", "top")
	out, _, err = runCommandWithOutput(cmd)
	if err == nil {
		c.Fatalf("Binding on used port must fail")
	}
	if !strings.Contains(out, "port is already allocated") {
		c.Fatalf("Out must be about \"port is already allocated\", got %s", out)
	}
}

// https://github.com/docker/docker/issues/12148
func (s *DockerSuite) TestRunAllocatePortInReservedRange(c *check.C) {
	// allocate a dynamic port to get the most recent
	cmd := exec.Command(dockerBinary, "run", "-d", "-P", "-p", "80", "busybox", "top")
	out, _, err := runCommandWithOutput(cmd)
	if err != nil {
		c.Fatalf("Failed to run, output: %s, error: %s", out, err)
	}
	id := strings.TrimSpace(out)

	cmd = exec.Command(dockerBinary, "port", id, "80")
	out, _, err = runCommandWithOutput(cmd)
	if err != nil {
		c.Fatalf("Failed to get port, output: %s, error: %s", out, err)
	}
	strPort := strings.Split(strings.TrimSpace(out), ":")[1]
	port, err := strconv.ParseInt(strPort, 10, 64)
	if err != nil {
		c.Fatalf("invalid port, got: %s, error: %s", strPort, err)
	}

	// allocate a static port and a dynamic port together, with static port
	// takes the next recent port in dynamic port range.
	cmd = exec.Command(dockerBinary, "run", "-d", "-P",
		"-p", "80",
		"-p", fmt.Sprintf("%d:8080", port+1),
		"busybox", "top")
	out, _, err = runCommandWithOutput(cmd)
	if err != nil {
		c.Fatalf("Failed to run, output: %s, error: %s", out, err)
	}
}

// Regression test for #7792
func (s *DockerSuite) TestRunMountOrdering(c *check.C) {
	testRequires(c, SameHostDaemon)

	tmpDir, err := ioutil.TempDir("", "docker_nested_mount_test")
	if err != nil {
		c.Fatal(err)
	}
	defer os.RemoveAll(tmpDir)

	tmpDir2, err := ioutil.TempDir("", "docker_nested_mount_test2")
	if err != nil {
		c.Fatal(err)
	}
	defer os.RemoveAll(tmpDir2)

	// Create a temporary tmpfs mounc.
	fooDir := filepath.Join(tmpDir, "foo")
	if err := os.MkdirAll(filepath.Join(tmpDir, "foo"), 0755); err != nil {
		c.Fatalf("failed to mkdir at %s - %s", fooDir, err)
	}

	if err := ioutil.WriteFile(fmt.Sprintf("%s/touch-me", fooDir), []byte{}, 0644); err != nil {
		c.Fatal(err)
	}

	if err := ioutil.WriteFile(fmt.Sprintf("%s/touch-me", tmpDir), []byte{}, 0644); err != nil {
		c.Fatal(err)
	}

	if err := ioutil.WriteFile(fmt.Sprintf("%s/touch-me", tmpDir2), []byte{}, 0644); err != nil {
		c.Fatal(err)
	}

	cmd := exec.Command(dockerBinary, "run",
		"-v", fmt.Sprintf("%s:/tmp", tmpDir),
		"-v", fmt.Sprintf("%s:/tmp/foo", fooDir),
		"-v", fmt.Sprintf("%s:/tmp/tmp2", tmpDir2),
		"-v", fmt.Sprintf("%s:/tmp/tmp2/foo", fooDir),
		"busybox:latest", "sh", "-c",
		"ls /tmp/touch-me && ls /tmp/foo/touch-me && ls /tmp/tmp2/touch-me && ls /tmp/tmp2/foo/touch-me")
	out, _, err := runCommandWithOutput(cmd)
	if err != nil {
		c.Fatal(out, err)
	}
}

// Regression test for https://github.com/docker/docker/issues/8259
func (s *DockerSuite) TestRunReuseBindVolumeThatIsSymlink(c *check.C) {
	testRequires(c, SameHostDaemon)

	tmpDir, err := ioutil.TempDir(os.TempDir(), "testlink")
	if err != nil {
		c.Fatal(err)
	}
	defer os.RemoveAll(tmpDir)

	linkPath := os.TempDir() + "/testlink2"
	if err := os.Symlink(tmpDir, linkPath); err != nil {
		c.Fatal(err)
	}
	defer os.RemoveAll(linkPath)

	// Create first container
	cmd := exec.Command(dockerBinary, "run", "-v", fmt.Sprintf("%s:/tmp/test", linkPath), "busybox", "ls", "-lh", "/tmp/test")
	if _, err := runCommand(cmd); err != nil {
		c.Fatal(err)
	}

	// Create second container with same symlinked path
	// This will fail if the referenced issue is hit with a "Volume exists" error
	cmd = exec.Command(dockerBinary, "run", "-v", fmt.Sprintf("%s:/tmp/test", linkPath), "busybox", "ls", "-lh", "/tmp/test")
	if out, _, err := runCommandWithOutput(cmd); err != nil {
		c.Fatal(err, out)
	}
}

//GH#10604: Test an "/etc" volume doesn't overlay special bind mounts in container
func (s *DockerSuite) TestRunCreateVolumeEtc(c *check.C) {
	cmd := exec.Command(dockerBinary, "run", "--dns=127.0.0.1", "-v", "/etc", "busybox", "cat", "/etc/resolv.conf")
	out, _, err := runCommandWithOutput(cmd)
	if err != nil {
		c.Fatalf("failed to run container: %v, output: %q", err, out)
	}
	if !strings.Contains(out, "nameserver 127.0.0.1") {
		c.Fatal("/etc volume mount hides /etc/resolv.conf")
	}

	cmd = exec.Command(dockerBinary, "run", "-h=test123", "-v", "/etc", "busybox", "cat", "/etc/hostname")
	out, _, err = runCommandWithOutput(cmd)
	if err != nil {
		c.Fatalf("failed to run container: %v, output: %q", err, out)
	}
	if !strings.Contains(out, "test123") {
		c.Fatal("/etc volume mount hides /etc/hostname")
	}

	cmd = exec.Command(dockerBinary, "run", "--add-host=test:192.168.0.1", "-v", "/etc", "busybox", "cat", "/etc/hosts")
	out, _, err = runCommandWithOutput(cmd)
	if err != nil {
		c.Fatalf("failed to run container: %v, output: %q", err, out)
	}
	out = strings.Replace(out, "\n", " ", -1)
	if !strings.Contains(out, "192.168.0.1\ttest") || !strings.Contains(out, "127.0.0.1\tlocalhost") {
		c.Fatal("/etc volume mount hides /etc/hosts")
	}
}

func (s *DockerSuite) TestVolumesNoCopyData(c *check.C) {
	if _, err := buildImage("dataimage",
		`FROM busybox
		 RUN mkdir -p /foo
		 RUN touch /foo/bar`,
		true); err != nil {
		c.Fatal(err)
	}

	cmd := exec.Command(dockerBinary, "run", "--name", "test", "-v", "/foo", "busybox")
	if _, err := runCommand(cmd); err != nil {
		c.Fatal(err)
	}

	cmd = exec.Command(dockerBinary, "run", "--volumes-from", "test", "dataimage", "ls", "-lh", "/foo/bar")
	if out, _, err := runCommandWithOutput(cmd); err == nil || !strings.Contains(out, "No such file or directory") {
		c.Fatalf("Data was copied on volumes-from but shouldn't be:\n%q", out)
	}

	tmpDir := randomUnixTmpDirPath("docker_test_bind_mount_copy_data")
	cmd = exec.Command(dockerBinary, "run", "-v", tmpDir+":/foo", "dataimage", "ls", "-lh", "/foo/bar")
	if out, _, err := runCommandWithOutput(cmd); err == nil || !strings.Contains(out, "No such file or directory") {
		c.Fatalf("Data was copied on bind-mount but shouldn't be:\n%q", out)
	}
}

func (s *DockerSuite) TestRunNoOutputFromPullInStdout(c *check.C) {
	// just run with unknown image
	cmd := exec.Command(dockerBinary, "run", "asdfsg")
	stdout := bytes.NewBuffer(nil)
	cmd.Stdout = stdout
	if err := cmd.Run(); err == nil {
		c.Fatal("Run with unknown image should fail")
	}
	if stdout.Len() != 0 {
		c.Fatalf("Stdout contains output from pull: %s", stdout)
	}
}

func (s *DockerSuite) TestRunVolumesCleanPaths(c *check.C) {
	if _, err := buildImage("run_volumes_clean_paths",
		`FROM busybox
		 VOLUME /foo/`,
		true); err != nil {
		c.Fatal(err)
	}

	cmd := exec.Command(dockerBinary, "run", "-v", "/foo", "-v", "/bar/", "--name", "dark_helmet", "run_volumes_clean_paths")
	if out, _, err := runCommandWithOutput(cmd); err != nil {
		c.Fatal(err, out)
	}

	out, err := inspectFieldMap("dark_helmet", "Volumes", "/foo/")
	c.Assert(err, check.IsNil)
	if out != "" {
		c.Fatalf("Found unexpected volume entry for '/foo/' in volumes\n%q", out)
	}

	out, err = inspectFieldMap("dark_helmet", "Volumes", "/foo")
	c.Assert(err, check.IsNil)
	if !strings.Contains(out, volumesConfigPath) {
		c.Fatalf("Volume was not defined for /foo\n%q", out)
	}

	out, err = inspectFieldMap("dark_helmet", "Volumes", "/bar/")
	c.Assert(err, check.IsNil)
	if out != "" {
		c.Fatalf("Found unexpected volume entry for '/bar/' in volumes\n%q", out)
	}
	out, err = inspectFieldMap("dark_helmet", "Volumes", "/bar")
	c.Assert(err, check.IsNil)
	if !strings.Contains(out, volumesConfigPath) {
		c.Fatalf("Volume was not defined for /bar\n%q", out)
	}
}

// Regression test for #3631
func (s *DockerSuite) TestRunSlowStdoutConsumer(c *check.C) {
	cont := exec.Command(dockerBinary, "run", "--rm", "busybox", "/bin/sh", "-c", "dd if=/dev/zero of=/dev/stdout bs=1024 count=2000 | catv")

	stdout, err := cont.StdoutPipe()
	if err != nil {
		c.Fatal(err)
	}

	if err := cont.Start(); err != nil {
		c.Fatal(err)
	}
	n, err := consumeWithSpeed(stdout, 10000, 5*time.Millisecond, nil)
	if err != nil {
		c.Fatal(err)
	}

	expected := 2 * 1024 * 2000
	if n != expected {
		c.Fatalf("Expected %d, got %d", expected, n)
	}
}

func (s *DockerSuite) TestRunAllowPortRangeThroughExpose(c *check.C) {
	cmd := exec.Command(dockerBinary, "run", "-d", "--expose", "3000-3003", "-P", "busybox", "top")
	out, _, err := runCommandWithOutput(cmd)
	if err != nil {
		c.Fatal(err)
	}
	id := strings.TrimSpace(out)
	portstr, err := inspectFieldJSON(id, "NetworkSettings.Ports")
	c.Assert(err, check.IsNil)
	var ports nat.PortMap
	if err = unmarshalJSON([]byte(portstr), &ports); err != nil {
		c.Fatal(err)
	}
	for port, binding := range ports {
		portnum, _ := strconv.Atoi(strings.Split(string(port), "/")[0])
		if portnum < 3000 || portnum > 3003 {
			c.Fatalf("Port %d is out of range ", portnum)
		}
		if binding == nil || len(binding) != 1 || len(binding[0].HostPort) == 0 {
			c.Fatalf("Port is not mapped for the port %d", port)
		}
	}
}

// test docker run expose a invalid port
func (s *DockerSuite) TestRunExposePort(c *check.C) {
	runCmd := exec.Command(dockerBinary, "run", "--expose", "80000", "busybox")
	out, _, err := runCommandWithOutput(runCmd)
	//expose a invalid port should with a error out
	if err == nil || !strings.Contains(out, "Invalid range format for --expose") {
		c.Fatalf("run --expose a invalid port should with error out")
	}
}

func (s *DockerSuite) TestRunUnknownCommand(c *check.C) {
	testRequires(c, NativeExecDriver)
	runCmd := exec.Command(dockerBinary, "create", "busybox", "/bin/nada")
	cID, _, _, err := runCommandWithStdoutStderr(runCmd)
	if err != nil {
		c.Fatalf("Failed to create container: %v, output: %q", err, cID)
	}
	cID = strings.TrimSpace(cID)

	runCmd = exec.Command(dockerBinary, "start", cID)
	_, _, _, _ = runCommandWithStdoutStderr(runCmd)

	rc, err := inspectField(cID, "State.ExitCode")
	c.Assert(err, check.IsNil)
	if rc == "0" {
		c.Fatalf("ExitCode(%v) cannot be 0", rc)
	}
}

func (s *DockerSuite) TestRunModeIpcHost(c *check.C) {
	testRequires(c, SameHostDaemon)

	hostIpc, err := os.Readlink("/proc/1/ns/ipc")
	if err != nil {
		c.Fatal(err)
	}

	cmd := exec.Command(dockerBinary, "run", "--ipc=host", "busybox", "readlink", "/proc/self/ns/ipc")
	out2, _, err := runCommandWithOutput(cmd)
	if err != nil {
		c.Fatal(err, out2)
	}

	out2 = strings.Trim(out2, "\n")
	if hostIpc != out2 {
		c.Fatalf("IPC different with --ipc=host %s != %s\n", hostIpc, out2)
	}

	cmd = exec.Command(dockerBinary, "run", "busybox", "readlink", "/proc/self/ns/ipc")
	out2, _, err = runCommandWithOutput(cmd)
	if err != nil {
		c.Fatal(err, out2)
	}

	out2 = strings.Trim(out2, "\n")
	if hostIpc == out2 {
		c.Fatalf("IPC should be different without --ipc=host %s == %s\n", hostIpc, out2)
	}
}

func (s *DockerSuite) TestRunModeIpcContainer(c *check.C) {
	testRequires(c, SameHostDaemon)

	cmd := exec.Command(dockerBinary, "run", "-d", "busybox", "top")
	out, _, err := runCommandWithOutput(cmd)
	if err != nil {
		c.Fatal(err, out)
	}
	id := strings.TrimSpace(out)
	state, err := inspectField(id, "State.Running")
	c.Assert(err, check.IsNil)
	if state != "true" {
		c.Fatal("Container state is 'not running'")
	}
	pid1, err := inspectField(id, "State.Pid")
	c.Assert(err, check.IsNil)

	parentContainerIpc, err := os.Readlink(fmt.Sprintf("/proc/%s/ns/ipc", pid1))
	if err != nil {
		c.Fatal(err)
	}
	cmd = exec.Command(dockerBinary, "run", fmt.Sprintf("--ipc=container:%s", id), "busybox", "readlink", "/proc/self/ns/ipc")
	out2, _, err := runCommandWithOutput(cmd)
	if err != nil {
		c.Fatal(err, out2)
	}

	out2 = strings.Trim(out2, "\n")
	if parentContainerIpc != out2 {
		c.Fatalf("IPC different with --ipc=container:%s %s != %s\n", id, parentContainerIpc, out2)
	}
}

func (s *DockerSuite) TestRunModeIpcContainerNotExists(c *check.C) {
	cmd := exec.Command(dockerBinary, "run", "-d", "--ipc", "container:abcd1234", "busybox", "top")
	out, _, err := runCommandWithOutput(cmd)
	if !strings.Contains(out, "abcd1234") || err == nil {
		c.Fatalf("run IPC from a non exists container should with correct error out")
	}
}

func (s *DockerSuite) TestRunModeIpcContainerNotRunning(c *check.C) {
	testRequires(c, SameHostDaemon)

	cmd := exec.Command(dockerBinary, "create", "busybox")
	out, _, err := runCommandWithOutput(cmd)
	if err != nil {
		c.Fatal(err, out)
	}
	id := strings.TrimSpace(out)

	cmd = exec.Command(dockerBinary, "run", fmt.Sprintf("--ipc=container:%s", id), "busybox")
	out, _, err = runCommandWithOutput(cmd)
	if err == nil {
		c.Fatalf("Run container with ipc mode container should fail with non running container: %s\n%s", out, err)
	}
}

func (s *DockerSuite) TestContainerNetworkMode(c *check.C) {
	testRequires(c, SameHostDaemon)

	cmd := exec.Command(dockerBinary, "run", "-d", "busybox", "top")
	out, _, err := runCommandWithOutput(cmd)
	if err != nil {
		c.Fatal(err, out)
	}
	id := strings.TrimSpace(out)
	if err := waitRun(id); err != nil {
		c.Fatal(err)
	}
	pid1, err := inspectField(id, "State.Pid")
	c.Assert(err, check.IsNil)

	parentContainerNet, err := os.Readlink(fmt.Sprintf("/proc/%s/ns/net", pid1))
	if err != nil {
		c.Fatal(err)
	}
	cmd = exec.Command(dockerBinary, "run", fmt.Sprintf("--net=container:%s", id), "busybox", "readlink", "/proc/self/ns/net")
	out2, _, err := runCommandWithOutput(cmd)
	if err != nil {
		c.Fatal(err, out2)
	}

	out2 = strings.Trim(out2, "\n")
	if parentContainerNet != out2 {
		c.Fatalf("NET different with --net=container:%s %s != %s\n", id, parentContainerNet, out2)
	}
}

func (s *DockerSuite) TestContainerNetworkModeToSelf(c *check.C) {
	cmd := exec.Command(dockerBinary, "run", "--name=me", "--net=container:me", "busybox", "true")
	out, _, err := runCommandWithOutput(cmd)
	if err == nil || !strings.Contains(out, "cannot join own network") {
		c.Fatalf("using container net mode to self should result in an error")
	}
}

func (s *DockerSuite) TestRunModePidHost(c *check.C) {
	testRequires(c, NativeExecDriver, SameHostDaemon)

	hostPid, err := os.Readlink("/proc/1/ns/pid")
	if err != nil {
		c.Fatal(err)
	}

	cmd := exec.Command(dockerBinary, "run", "--pid=host", "busybox", "readlink", "/proc/self/ns/pid")
	out2, _, err := runCommandWithOutput(cmd)
	if err != nil {
		c.Fatal(err, out2)
	}

	out2 = strings.Trim(out2, "\n")
	if hostPid != out2 {
		c.Fatalf("PID different with --pid=host %s != %s\n", hostPid, out2)
	}

	cmd = exec.Command(dockerBinary, "run", "busybox", "readlink", "/proc/self/ns/pid")
	out2, _, err = runCommandWithOutput(cmd)
	if err != nil {
		c.Fatal(err, out2)
	}

	out2 = strings.Trim(out2, "\n")
	if hostPid == out2 {
		c.Fatalf("PID should be different without --pid=host %s == %s\n", hostPid, out2)
	}
}

func (s *DockerSuite) TestRunModeUTSHost(c *check.C) {
	testRequires(c, NativeExecDriver, SameHostDaemon)

	hostUTS, err := os.Readlink("/proc/1/ns/uts")
	if err != nil {
		c.Fatal(err)
	}

	cmd := exec.Command(dockerBinary, "run", "--uts=host", "busybox", "readlink", "/proc/self/ns/uts")
	out2, _, err := runCommandWithOutput(cmd)
	if err != nil {
		c.Fatal(err, out2)
	}

	out2 = strings.Trim(out2, "\n")
	if hostUTS != out2 {
		c.Fatalf("UTS different with --uts=host %s != %s\n", hostUTS, out2)
	}

	cmd = exec.Command(dockerBinary, "run", "busybox", "readlink", "/proc/self/ns/uts")
	out2, _, err = runCommandWithOutput(cmd)
	if err != nil {
		c.Fatal(err, out2)
	}

	out2 = strings.Trim(out2, "\n")
	if hostUTS == out2 {
		c.Fatalf("UTS should be different without --uts=host %s == %s\n", hostUTS, out2)
	}
}

func (s *DockerSuite) TestRunTLSverify(c *check.C) {
	cmd := exec.Command(dockerBinary, "ps")
	out, ec, err := runCommandWithOutput(cmd)
	if err != nil || ec != 0 {
		c.Fatalf("Should have worked: %v:\n%v", err, out)
	}

	// Regardless of whether we specify true or false we need to
	// test to make sure tls is turned on if --tlsverify is specified at all

	cmd = exec.Command(dockerBinary, "--tlsverify=false", "ps")
	out, ec, err = runCommandWithOutput(cmd)
	if err == nil || ec == 0 || !strings.Contains(out, "trying to connect") {
		c.Fatalf("Should have failed: \net:%v\nout:%v\nerr:%v", ec, out, err)
	}

	cmd = exec.Command(dockerBinary, "--tlsverify=true", "ps")
	out, ec, err = runCommandWithOutput(cmd)
	if err == nil || ec == 0 || !strings.Contains(out, "cert") {
		c.Fatalf("Should have failed: \net:%v\nout:%v\nerr:%v", ec, out, err)
	}
}

func (s *DockerSuite) TestRunPortFromDockerRangeInUse(c *check.C) {
	// first find allocator current position
	cmd := exec.Command(dockerBinary, "run", "-d", "-p", ":80", "busybox", "top")
	out, _, err := runCommandWithOutput(cmd)
	if err != nil {
		c.Fatal(out, err)
	}
	id := strings.TrimSpace(out)
	cmd = exec.Command(dockerBinary, "port", id)
	out, _, err = runCommandWithOutput(cmd)
	if err != nil {
		c.Fatal(out, err)
	}
	out = strings.TrimSpace(out)

	if out == "" {
		c.Fatal("docker port command output is empty")
	}
	out = strings.Split(out, ":")[1]
	lastPort, err := strconv.Atoi(out)
	if err != nil {
		c.Fatal(err)
	}
	port := lastPort + 1
	l, err := net.Listen("tcp", ":"+strconv.Itoa(port))
	if err != nil {
		c.Fatal(err)
	}
	defer l.Close()
	cmd = exec.Command(dockerBinary, "run", "-d", "-p", ":80", "busybox", "top")
	out, _, err = runCommandWithOutput(cmd)
	if err != nil {
		c.Fatalf(out, err)
	}
	id = strings.TrimSpace(out)
	cmd = exec.Command(dockerBinary, "port", id)
	out, _, err = runCommandWithOutput(cmd)
	if err != nil {
		c.Fatal(out, err)
	}
}

func (s *DockerSuite) TestRunTtyWithPipe(c *check.C) {
	errChan := make(chan error)
	go func() {
		defer close(errChan)

		cmd := exec.Command(dockerBinary, "run", "-ti", "busybox", "true")
		if _, err := cmd.StdinPipe(); err != nil {
			errChan <- err
			return
		}

		expected := "cannot enable tty mode"
		if out, _, err := runCommandWithOutput(cmd); err == nil {
			errChan <- fmt.Errorf("run should have failed")
			return
		} else if !strings.Contains(out, expected) {
			errChan <- fmt.Errorf("run failed with error %q: expected %q", out, expected)
			return
		}
	}()

	select {
	case err := <-errChan:
		c.Assert(err, check.IsNil)
	case <-time.After(3 * time.Second):
		c.Fatal("container is running but should have failed")
	}
}

func (s *DockerSuite) TestRunNonLocalMacAddress(c *check.C) {
	addr := "00:16:3E:08:00:50"

	cmd := exec.Command(dockerBinary, "run", "--mac-address", addr, "busybox", "ifconfig")
	if out, _, err := runCommandWithOutput(cmd); err != nil || !strings.Contains(out, addr) {
		c.Fatalf("Output should have contained %q: %s, %v", addr, out, err)
	}
}

func (s *DockerSuite) TestRunNetHost(c *check.C) {
	testRequires(c, SameHostDaemon)

	hostNet, err := os.Readlink("/proc/1/ns/net")
	if err != nil {
		c.Fatal(err)
	}

	cmd := exec.Command(dockerBinary, "run", "--net=host", "busybox", "readlink", "/proc/self/ns/net")
	out2, _, err := runCommandWithOutput(cmd)
	if err != nil {
		c.Fatal(err, out2)
	}

	out2 = strings.Trim(out2, "\n")
	if hostNet != out2 {
		c.Fatalf("Net namespace different with --net=host %s != %s\n", hostNet, out2)
	}

	cmd = exec.Command(dockerBinary, "run", "busybox", "readlink", "/proc/self/ns/net")
	out2, _, err = runCommandWithOutput(cmd)
	if err != nil {
		c.Fatal(err, out2)
	}

	out2 = strings.Trim(out2, "\n")
	if hostNet == out2 {
		c.Fatalf("Net namespace should be different without --net=host %s == %s\n", hostNet, out2)
	}
}

func (s *DockerSuite) TestRunNetContainerWhichHost(c *check.C) {
	testRequires(c, SameHostDaemon)

	hostNet, err := os.Readlink("/proc/1/ns/net")
	if err != nil {
		c.Fatal(err)
	}

	cmd := exec.Command(dockerBinary, "run", "-d", "--net=host", "--name=test", "busybox", "top")
	out, _, err := runCommandWithOutput(cmd)
	if err != nil {
		c.Fatal(err, out)
	}

	cmd = exec.Command(dockerBinary, "run", "--net=container:test", "busybox", "readlink", "/proc/self/ns/net")
	out, _, err = runCommandWithOutput(cmd)
	if err != nil {
		c.Fatal(err, out)
	}

	out = strings.Trim(out, "\n")
	if hostNet != out {
		c.Fatalf("Container should have host network namespace")
	}
}

func (s *DockerSuite) TestRunAllowPortRangeThroughPublish(c *check.C) {
	cmd := exec.Command(dockerBinary, "run", "-d", "--expose", "3000-3003", "-p", "3000-3003", "busybox", "top")
	out, _, err := runCommandWithOutput(cmd)

	id := strings.TrimSpace(out)
	portstr, err := inspectFieldJSON(id, "NetworkSettings.Ports")
	c.Assert(err, check.IsNil)
	var ports nat.PortMap
	err = unmarshalJSON([]byte(portstr), &ports)
	for port, binding := range ports {
		portnum, _ := strconv.Atoi(strings.Split(string(port), "/")[0])
		if portnum < 3000 || portnum > 3003 {
			c.Fatalf("Port %d is out of range ", portnum)
		}
		if binding == nil || len(binding) != 1 || len(binding[0].HostPort) == 0 {
			c.Fatal("Port is not mapped for the port "+port, out)
		}
	}
}

func (s *DockerSuite) TestRunOOMExitCode(c *check.C) {
	errChan := make(chan error)
	go func() {
		defer close(errChan)
		runCmd := exec.Command(dockerBinary, "run", "-m", "4MB", "busybox", "sh", "-c", "x=a; while true; do x=$x$x$x$x; done")
		out, exitCode, _ := runCommandWithOutput(runCmd)
		if expected := 137; exitCode != expected {
			errChan <- fmt.Errorf("wrong exit code for OOM container: expected %d, got %d (output: %q)", expected, exitCode, out)
		}
	}()

	select {
	case err := <-errChan:
		c.Assert(err, check.IsNil)
	case <-time.After(30 * time.Second):
		c.Fatal("Timeout waiting for container to die on OOM")
	}
}

func (s *DockerSuite) TestRunSetDefaultRestartPolicy(c *check.C) {
	runCmd := exec.Command(dockerBinary, "run", "-d", "--name", "test", "busybox", "top")
	if out, _, err := runCommandWithOutput(runCmd); err != nil {
		c.Fatalf("failed to run container: %v, output: %q", err, out)
	}
	out, err := inspectField("test", "HostConfig.RestartPolicy.Name")
	c.Assert(err, check.IsNil)
	if out != "no" {
		c.Fatalf("Set default restart policy failed")
	}
}

func (s *DockerSuite) TestRunRestartMaxRetries(c *check.C) {
	out, err := exec.Command(dockerBinary, "run", "-d", "--restart=on-failure:3", "busybox", "false").CombinedOutput()
	if err != nil {
		c.Fatal(string(out), err)
	}
	id := strings.TrimSpace(string(out))
	if err := waitInspect(id, "{{ .State.Restarting }} {{ .State.Running }}", "false false", 10); err != nil {
		c.Fatal(err)
	}
	count, err := inspectField(id, "RestartCount")
	c.Assert(err, check.IsNil)
	if count != "3" {
		c.Fatalf("Container was restarted %s times, expected %d", count, 3)
	}
	MaximumRetryCount, err := inspectField(id, "HostConfig.RestartPolicy.MaximumRetryCount")
	c.Assert(err, check.IsNil)
	if MaximumRetryCount != "3" {
		c.Fatalf("Container Maximum Retry Count is %s, expected %s", MaximumRetryCount, "3")
	}
}

func (s *DockerSuite) TestRunContainerWithWritableRootfs(c *check.C) {
	out, err := exec.Command(dockerBinary, "run", "--rm", "busybox", "touch", "/file").CombinedOutput()
	if err != nil {
		c.Fatal(string(out), err)
	}
}

func (s *DockerSuite) TestRunContainerWithReadonlyRootfs(c *check.C) {
	testRequires(c, NativeExecDriver)

	for _, f := range []string{"/file", "/etc/hosts", "/etc/resolv.conf", "/etc/hostname"} {
		testReadOnlyFile(f, c)
	}
}

func testReadOnlyFile(filename string, c *check.C) {
	testRequires(c, NativeExecDriver)

	out, err := exec.Command(dockerBinary, "run", "--read-only", "--rm", "busybox", "touch", filename).CombinedOutput()
	if err == nil {
		c.Fatal("expected container to error on run with read only error")
	}
	expected := "Read-only file system"
	if !strings.Contains(string(out), expected) {
		c.Fatalf("expected output from failure to contain %s but contains %s", expected, out)
	}
}

func (s *DockerSuite) TestRunContainerWithReadonlyEtcHostsAndLinkedContainer(c *check.C) {
	testRequires(c, NativeExecDriver)

	_, err := runCommand(exec.Command(dockerBinary, "run", "-d", "--name", "test-etc-hosts-ro-linked", "busybox", "top"))
	c.Assert(err, check.IsNil)

	out, _, err := runCommandWithOutput(exec.Command(dockerBinary, "run", "--read-only", "--link", "test-etc-hosts-ro-linked:testlinked", "busybox", "cat", "/etc/hosts"))
	c.Assert(err, check.IsNil)

	if !strings.Contains(string(out), "testlinked") {
		c.Fatal("Expected /etc/hosts to be updated even if --read-only enabled")
	}
}

func (s *DockerSuite) TestRunContainerWithReadonlyRootfsWithDnsFlag(c *check.C) {
	testRequires(c, NativeExecDriver)

	out, _, err := runCommandWithOutput(exec.Command(dockerBinary, "run", "--read-only", "--dns", "1.1.1.1", "busybox", "/bin/cat", "/etc/resolv.conf"))
	c.Assert(err, check.IsNil)

	if !strings.Contains(string(out), "1.1.1.1") {
		c.Fatal("Expected /etc/resolv.conf to be updated even if --read-only enabled and --dns flag used")
	}
}

func (s *DockerSuite) TestRunContainerWithReadonlyRootfsWithAddHostFlag(c *check.C) {
	testRequires(c, NativeExecDriver)

	out, _, err := runCommandWithOutput(exec.Command(dockerBinary, "run", "--read-only", "--add-host", "testreadonly:127.0.0.1", "busybox", "/bin/cat", "/etc/hosts"))
	c.Assert(err, check.IsNil)

	if !strings.Contains(string(out), "testreadonly") {
		c.Fatal("Expected /etc/hosts to be updated even if --read-only enabled and --add-host flag used")
	}
}

func (s *DockerSuite) TestRunVolumesFromRestartAfterRemoved(c *check.C) {
	out, _, err := runCommandWithOutput(exec.Command(dockerBinary, "run", "-d", "--name", "voltest", "-v", "/foo", "busybox"))
	if err != nil {
		c.Fatal(out, err)
	}

	out, _, err = runCommandWithOutput(exec.Command(dockerBinary, "run", "-d", "--name", "restarter", "--volumes-from", "voltest", "busybox", "top"))
	if err != nil {
		c.Fatal(out, err)
	}

	// Remove the main volume container and restart the consuming container
	out, _, err = runCommandWithOutput(exec.Command(dockerBinary, "rm", "-f", "voltest"))
	if err != nil {
		c.Fatal(out, err)
	}

	// This should not fail since the volumes-from were already applied
	out, _, err = runCommandWithOutput(exec.Command(dockerBinary, "restart", "restarter"))
	if err != nil {
		c.Fatalf("expected container to restart successfully: %v\n%s", err, out)
	}
}

// run container with --rm should remove container if exit code != 0
func (s *DockerSuite) TestRunContainerWithRmFlagExitCodeNotEqualToZero(c *check.C) {
	name := "flowers"
	runCmd := exec.Command(dockerBinary, "run", "--name", name, "--rm", "busybox", "ls", "/notexists")
	out, _, err := runCommandWithOutput(runCmd)
	if err == nil {
		c.Fatal("Expected docker run to fail", out, err)
	}

	out, err = getAllContainers()
	if err != nil {
		c.Fatal(out, err)
	}

	if out != "" {
		c.Fatal("Expected not to have containers", out)
	}
}

func (s *DockerSuite) TestRunContainerWithRmFlagCannotStartContainer(c *check.C) {
	name := "sparkles"
	runCmd := exec.Command(dockerBinary, "run", "--name", name, "--rm", "busybox", "commandNotFound")
	out, _, err := runCommandWithOutput(runCmd)
	if err == nil {
		c.Fatal("Expected docker run to fail", out, err)
	}

	out, err = getAllContainers()
	if err != nil {
		c.Fatal(out, err)
	}

	if out != "" {
		c.Fatal("Expected not to have containers", out)
	}
}

func (s *DockerSuite) TestRunPidHostWithChildIsKillable(c *check.C) {
	name := "ibuildthecloud"
	if out, err := exec.Command(dockerBinary, "run", "-d", "--pid=host", "--name", name, "busybox", "sh", "-c", "sleep 30; echo hi").CombinedOutput(); err != nil {
		c.Fatal(err, out)
	}
	time.Sleep(1 * time.Second)
	errchan := make(chan error)
	go func() {
		if out, err := exec.Command(dockerBinary, "kill", name).CombinedOutput(); err != nil {
			errchan <- fmt.Errorf("%v:\n%s", err, out)
		}
		close(errchan)
	}()
	select {
	case err := <-errchan:
		c.Assert(err, check.IsNil)
	case <-time.After(5 * time.Second):
		c.Fatal("Kill container timed out")
	}
}

func (s *DockerSuite) TestRunWithTooSmallMemoryLimit(c *check.C) {
	// this memory limit is 1 byte less than the min, which is 4MB
	// https://github.com/docker/docker/blob/v1.5.0/daemon/create.go#L22
	out, _, err := runCommandWithOutput(exec.Command(dockerBinary, "run", "-m", "4194303", "busybox"))
	if err == nil || !strings.Contains(out, "Minimum memory limit allowed is 4MB") {
		c.Fatalf("expected run to fail when using too low a memory limit: %q", out)
	}
}

func (s *DockerSuite) TestRunWriteToProcAsound(c *check.C) {
	code, err := runCommand(exec.Command(dockerBinary, "run", "busybox", "sh", "-c", "echo 111 >> /proc/asound/version"))
	if err == nil || code == 0 {
		c.Fatal("standard container should not be able to write to /proc/asound")
	}
}

func (s *DockerSuite) TestRunReadProcTimer(c *check.C) {
	testRequires(c, NativeExecDriver)
	out, code, err := runCommandWithOutput(exec.Command(dockerBinary, "run", "busybox", "cat", "/proc/timer_stats"))
	if err != nil || code != 0 {
		c.Fatal(err)
	}
	if strings.Trim(out, "\n ") != "" {
		c.Fatalf("expected to receive no output from /proc/timer_stats but received %q", out)
	}
}

func (s *DockerSuite) TestRunReadProcLatency(c *check.C) {
	testRequires(c, NativeExecDriver)
	// some kernels don't have this configured so skip the test if this file is not found
	// on the host running the tests.
	if _, err := os.Stat("/proc/latency_stats"); err != nil {
		c.Skip("kernel doesnt have latency_stats configured")
		return
	}
	out, code, err := runCommandWithOutput(exec.Command(dockerBinary, "run", "busybox", "cat", "/proc/latency_stats"))
	if err != nil || code != 0 {
		c.Fatal(err)
	}
	if strings.Trim(out, "\n ") != "" {
		c.Fatalf("expected to receive no output from /proc/latency_stats but received %q", out)
	}
}

func (s *DockerSuite) TestMountIntoProc(c *check.C) {
	testRequires(c, NativeExecDriver)
	code, err := runCommand(exec.Command(dockerBinary, "run", "-v", "/proc//sys", "busybox", "true"))
	if err == nil || code == 0 {
		c.Fatal("container should not be able to mount into /proc")
	}
}

func (s *DockerSuite) TestMountIntoSys(c *check.C) {
	testRequires(c, NativeExecDriver)
	_, err := runCommand(exec.Command(dockerBinary, "run", "-v", "/sys/fs/cgroup", "busybox", "true"))
	if err != nil {
		c.Fatal("container should be able to mount into /sys/fs/cgroup")
	}
}

func (s *DockerSuite) TestTwoContainersInNetHost(c *check.C) {
	dockerCmd(c, "run", "-d", "--net=host", "--name=first", "busybox", "top")
	dockerCmd(c, "run", "-d", "--net=host", "--name=second", "busybox", "top")
	dockerCmd(c, "stop", "first")
	dockerCmd(c, "stop", "second")
}

func (s *DockerSuite) TestRunUnshareProc(c *check.C) {
	testRequires(c, Apparmor, NativeExecDriver)

	name := "acidburn"
	runCmd := exec.Command(dockerBinary, "run", "--name", name, "jess/unshare", "unshare", "-p", "-m", "-f", "-r", "--mount-proc=/proc", "mount")
	if out, _, err := runCommandWithOutput(runCmd); err == nil || !strings.Contains(out, "Permission denied") {
		c.Fatalf("unshare should have failed with permission denied, got: %s, %v", out, err)
	}

	name = "cereal"
	runCmd = exec.Command(dockerBinary, "run", "--name", name, "jess/unshare", "unshare", "-p", "-m", "-f", "-r", "mount", "-t", "proc", "none", "/proc")
	if out, _, err := runCommandWithOutput(runCmd); err == nil || !strings.Contains(out, "Permission denied") {
		c.Fatalf("unshare should have failed with permission denied, got: %s, %v", out, err)
	}
<<<<<<< HEAD

	/* Ensure still fails if running privileged with the default policy */
	name = "crashoverride"
	runCmd = exec.Command(dockerBinary, "run", "--privileged", "--security-opt", "apparmor:docker-default", "--name", name, "jess/unshare", "unshare", "-p", "-m", "-f", "-r", "mount", "-t", "proc", "none", "/proc")
	if out, _, err := runCommandWithOutput(runCmd); err == nil || !strings.Contains(out, "Permission denied") {
		c.Fatalf("unshare should have failed with permission denied, got: %s, %v", out, err)
	}
}

func (s *DockerSuite) TestRunPublishPort(c *check.C) {
	out, _, err := runCommandWithOutput(exec.Command(dockerBinary, "run", "-d", "--name", "test", "--expose", "8080", "busybox", "top"))
	c.Assert(err, check.IsNil)
	out, _, err = runCommandWithOutput(exec.Command(dockerBinary, "port", "test"))
	c.Assert(err, check.IsNil)
	out = strings.Trim(out, "\r\n")
	if out != "" {
		c.Fatalf("run without --publish-all should not publish port, out should be nil, but got: %s", out)
	}
}

// Issue #10184.
func (s *DockerSuite) TestDevicePermissions(c *check.C) {
	testRequires(c, NativeExecDriver)
	const permissions = "crw-rw-rw-"
	out, status := dockerCmd(c, "run", "--device", "/dev/fuse:/dev/fuse:mrw", "busybox:latest", "ls", "-l", "/dev/fuse")
	if status != 0 {
		c.Fatalf("expected status 0, got %d", status)
	}
	if !strings.HasPrefix(out, permissions) {
		c.Fatalf("output should begin with %q, got %q", permissions, out)
	}
=======
}

func (s *DockerSuite) TestRunContainerNetModeWithExposePort(c *check.C) {
	cmd := exec.Command(dockerBinary, "run", "-d", "--name", "parent", "busybox", "top")
	out, _, err := runCommandWithOutput(cmd)
	if err != nil {
		c.Fatalf("failed to run container: %v, output: %q", err, out)
	}

	cmd = exec.Command(dockerBinary, "run", "-p", "5000:5000", "--net=container:parent", "busybox")
	out, _, err = runCommandWithOutput(cmd)
	if err == nil || !strings.Contains(out, "Conflicting options: -p, -P, --publish-all, --publish and the network mode (--net)") {
		c.Fatalf("run --net=container with -p should error out")
	}

	cmd = exec.Command(dockerBinary, "run", "-P", "--net=container:parent", "busybox")
	out, _, err = runCommandWithOutput(cmd)
	if err == nil || !strings.Contains(out, "Conflicting options: -p, -P, --publish-all, --publish and the network mode (--net)") {
		c.Fatalf("run --net=container with -P should error out")
	}

	cmd = exec.Command(dockerBinary, "run", "--expose", "5000", "--net=container:parent", "busybox")
	out, _, err = runCommandWithOutput(cmd)
	if err == nil || !strings.Contains(out, "Conflicting options: --expose and the network mode (--expose)") {
		c.Fatalf("run --net=container with --expose should error out")
	}

>>>>>>> 13f2aa70
}<|MERGE_RESOLUTION|>--- conflicted
+++ resolved
@@ -3145,7 +3145,6 @@
 	if out, _, err := runCommandWithOutput(runCmd); err == nil || !strings.Contains(out, "Permission denied") {
 		c.Fatalf("unshare should have failed with permission denied, got: %s, %v", out, err)
 	}
-<<<<<<< HEAD
 
 	/* Ensure still fails if running privileged with the default policy */
 	name = "crashoverride"
@@ -3177,7 +3176,6 @@
 	if !strings.HasPrefix(out, permissions) {
 		c.Fatalf("output should begin with %q, got %q", permissions, out)
 	}
-=======
 }
 
 func (s *DockerSuite) TestRunContainerNetModeWithExposePort(c *check.C) {
@@ -3205,5 +3203,4 @@
 		c.Fatalf("run --net=container with --expose should error out")
 	}
 
->>>>>>> 13f2aa70
 }